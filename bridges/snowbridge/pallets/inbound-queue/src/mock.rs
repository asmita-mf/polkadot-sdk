// SPDX-License-Identifier: Apache-2.0
// SPDX-FileCopyrightText: 2023 Snowfork <hello@snowfork.com>
use super::*;

use frame_support::{
	derive_impl, parameter_types,
	traits::{ConstU128, ConstU32, Everything},
	weights::IdentityFee,
};
use hex_literal::hex;
use snowbridge_beacon_primitives::{Fork, ForkVersions};
use snowbridge_core::{
	gwei,
	inbound::{Log, Proof, VerificationError},
	meth, Channel, ChannelId, PricingParameters, Rewards, StaticLookup,
};
use snowbridge_router_primitives::inbound::MessageToXcm;
use sp_core::{H160, H256};
use sp_runtime::{
	traits::{BlakeTwo256, IdentifyAccount, IdentityLookup, Verify},
	BuildStorage, FixedU128, MultiSignature,
};
use sp_std::convert::From;
use xcm::{latest::SendXcm, prelude::*};
use xcm_executor::AssetsInHolding;

use crate::{self as inbound_queue};

type Block = frame_system::mocking::MockBlock<Test>;

frame_support::construct_runtime!(
	pub enum Test
	{
		System: frame_system::{Pallet, Call, Storage, Event<T>},
		Balances: pallet_balances::{Pallet, Call, Storage, Config<T>, Event<T>},
		EthereumBeaconClient: snowbridge_pallet_ethereum_client::{Pallet, Call, Storage, Event<T>},
		InboundQueue: inbound_queue::{Pallet, Call, Storage, Event<T>},
	}
);

pub type Signature = MultiSignature;
pub type AccountId = <<Signature as Verify>::Signer as IdentifyAccount>::AccountId;

parameter_types! {
	pub const BlockHashCount: u64 = 250;
}

type Balance = u128;

#[derive_impl(frame_system::config_preludes::TestDefaultConfig as frame_system::DefaultConfig)]
impl frame_system::Config for Test {
	type BaseCallFilter = Everything;
	type RuntimeOrigin = RuntimeOrigin;
	type RuntimeCall = RuntimeCall;
	type RuntimeTask = RuntimeTask;
	type Hash = H256;
	type Hashing = BlakeTwo256;
	type AccountId = AccountId;
	type Lookup = IdentityLookup<Self::AccountId>;
	type RuntimeEvent = RuntimeEvent;
	type BlockHashCount = BlockHashCount;
	type PalletInfo = PalletInfo;
	type AccountData = pallet_balances::AccountData<u128>;
<<<<<<< HEAD
	type OnNewAccount = ();
	type OnKilledAccount = ();
	type SystemWeightInfo = ();
	type ExtensionsWeightInfo = ();
	type SS58Prefix = ();
	type OnSetCode = ();
	type MaxConsumers = frame_support::traits::ConstU32<16>;
=======
>>>>>>> a035dc9b
	type Nonce = u64;
	type Block = Block;
}

impl pallet_balances::Config for Test {
	type MaxLocks = ();
	type MaxReserves = ();
	type ReserveIdentifier = [u8; 8];
	type Balance = Balance;
	type RuntimeEvent = RuntimeEvent;
	type DustRemoval = ();
	type ExistentialDeposit = ConstU128<1>;
	type AccountStore = System;
	type WeightInfo = ();
	type FreezeIdentifier = ();
	type MaxFreezes = ();
	type RuntimeHoldReason = ();
	type RuntimeFreezeReason = ();
}

parameter_types! {
	pub const ExecutionHeadersPruneThreshold: u32 = 10;
	pub const ChainForkVersions: ForkVersions = ForkVersions{
		genesis: Fork {
			version: [0, 0, 0, 1], // 0x00000001
			epoch: 0,
		},
		altair: Fork {
			version: [1, 0, 0, 1], // 0x01000001
			epoch: 0,
		},
		bellatrix: Fork {
			version: [2, 0, 0, 1], // 0x02000001
			epoch: 0,
		},
		capella: Fork {
			version: [3, 0, 0, 1], // 0x03000001
			epoch: 0,
		},
		deneb: Fork {
			version: [4, 0, 0, 1], // 0x04000001
			epoch: 4294967295,
		}
	};
}

impl snowbridge_pallet_ethereum_client::Config for Test {
	type RuntimeEvent = RuntimeEvent;
	type ForkVersions = ChainForkVersions;
	type MaxExecutionHeadersToKeep = ExecutionHeadersPruneThreshold;
	type WeightInfo = ();
}

// Mock verifier
pub struct MockVerifier;

impl Verifier for MockVerifier {
	fn verify(_: &Log, _: &Proof) -> Result<(), VerificationError> {
		Ok(())
	}
}

const GATEWAY_ADDRESS: [u8; 20] = hex!["eda338e4dc46038493b885327842fd3e301cab39"];

parameter_types! {
	pub const EthereumNetwork: xcm::v3::NetworkId = xcm::v3::NetworkId::Ethereum { chain_id: 11155111 };
	pub const GatewayAddress: H160 = H160(GATEWAY_ADDRESS);
	pub const CreateAssetCall: [u8;2] = [53, 0];
	pub const CreateAssetExecutionFee: u128 = 2_000_000_000;
	pub const CreateAssetDeposit: u128 = 100_000_000_000;
	pub const SendTokenExecutionFee: u128 = 1_000_000_000;
	pub const InitialFund: u128 = 1_000_000_000_000;
	pub const InboundQueuePalletInstance: u8 = 80;
}

#[cfg(feature = "runtime-benchmarks")]
impl<T: snowbridge_pallet_ethereum_client::Config> BenchmarkHelper<T> for Test {
	// not implemented since the MockVerifier is used for tests
	fn initialize_storage(_: H256, _: CompactExecutionHeader) {}
}

// Mock XCM sender that always succeeds
pub struct MockXcmSender;

impl SendXcm for MockXcmSender {
	type Ticket = Xcm<()>;

	fn validate(
		dest: &mut Option<Location>,
		xcm: &mut Option<Xcm<()>>,
	) -> SendResult<Self::Ticket> {
		if let Some(location) = dest {
			match location.unpack() {
				(_, [Parachain(1001)]) => return Err(XcmpSendError::NotApplicable),
				_ => Ok((xcm.clone().unwrap(), Assets::default())),
			}
		} else {
			Ok((xcm.clone().unwrap(), Assets::default()))
		}
	}

	fn deliver(xcm: Self::Ticket) -> core::result::Result<XcmHash, XcmpSendError> {
		let hash = xcm.using_encoded(sp_io::hashing::blake2_256);
		Ok(hash)
	}
}

parameter_types! {
	pub const OwnParaId: ParaId = ParaId::new(1013);
	pub Parameters: PricingParameters<u128> = PricingParameters {
		exchange_rate: FixedU128::from_rational(1, 400),
		fee_per_gas: gwei(20),
		rewards: Rewards { local: DOT, remote: meth(1) }
	};
}

pub const DOT: u128 = 10_000_000_000;

pub struct MockChannelLookup;
impl StaticLookup for MockChannelLookup {
	type Source = ChannelId;
	type Target = Channel;

	fn lookup(channel_id: Self::Source) -> Option<Self::Target> {
		if channel_id !=
			hex!("c173fac324158e77fb5840738a1a541f633cbec8884c6a601c567d2b376a0539").into()
		{
			return None
		}
		Some(Channel { agent_id: H256::zero(), para_id: ASSET_HUB_PARAID.into() })
	}
}

pub struct SuccessfulTransactor;
impl TransactAsset for SuccessfulTransactor {
	fn can_check_in(_origin: &Location, _what: &Asset, _context: &XcmContext) -> XcmResult {
		Ok(())
	}

	fn can_check_out(_dest: &Location, _what: &Asset, _context: &XcmContext) -> XcmResult {
		Ok(())
	}

	fn deposit_asset(_what: &Asset, _who: &Location, _context: Option<&XcmContext>) -> XcmResult {
		Ok(())
	}

	fn withdraw_asset(
		_what: &Asset,
		_who: &Location,
		_context: Option<&XcmContext>,
	) -> Result<AssetsInHolding, XcmError> {
		Ok(AssetsInHolding::default())
	}

	fn internal_transfer_asset(
		_what: &Asset,
		_from: &Location,
		_to: &Location,
		_context: &XcmContext,
	) -> Result<AssetsInHolding, XcmError> {
		Ok(AssetsInHolding::default())
	}
}

impl inbound_queue::Config for Test {
	type RuntimeEvent = RuntimeEvent;
	type Verifier = MockVerifier;
	type Token = Balances;
	type XcmSender = MockXcmSender;
	type WeightInfo = ();
	type GatewayAddress = GatewayAddress;
	type MessageConverter = MessageToXcm<
		CreateAssetCall,
		CreateAssetDeposit,
		InboundQueuePalletInstance,
		AccountId,
		Balance,
	>;
	type PricingParameters = Parameters;
	type ChannelLookup = MockChannelLookup;
	#[cfg(feature = "runtime-benchmarks")]
	type Helper = Test;
	type WeightToFee = IdentityFee<u128>;
	type LengthToFee = IdentityFee<u128>;
	type MaxMessageSize = ConstU32<1024>;
	type AssetTransactor = SuccessfulTransactor;
}

pub fn last_events(n: usize) -> Vec<RuntimeEvent> {
	frame_system::Pallet::<Test>::events()
		.into_iter()
		.rev()
		.take(n)
		.rev()
		.map(|e| e.event)
		.collect()
}

pub fn expect_events(e: Vec<RuntimeEvent>) {
	assert_eq!(last_events(e.len()), e);
}

pub fn setup() {
	System::set_block_number(1);
	Balances::mint_into(
		&sibling_sovereign_account::<Test>(ASSET_HUB_PARAID.into()),
		InitialFund::get(),
	)
	.unwrap();
	Balances::mint_into(
		&sibling_sovereign_account::<Test>(TEMPLATE_PARAID.into()),
		InitialFund::get(),
	)
	.unwrap();
}

pub fn new_tester() -> sp_io::TestExternalities {
	let storage = frame_system::GenesisConfig::<Test>::default().build_storage().unwrap();
	let mut ext: sp_io::TestExternalities = storage.into();
	ext.execute_with(setup);
	ext
}

// Generated from smoketests:
//   cd smoketests
//   ./make-bindings
//   cargo test --test register_token -- --nocapture
pub fn mock_event_log() -> Log {
	Log {
        // gateway address
        address: hex!("eda338e4dc46038493b885327842fd3e301cab39").into(),
        topics: vec![
            hex!("7153f9357c8ea496bba60bf82e67143e27b64462b49041f8e689e1b05728f84f").into(),
            // channel id
            hex!("c173fac324158e77fb5840738a1a541f633cbec8884c6a601c567d2b376a0539").into(),
            // message id
            hex!("5f7060e971b0dc81e63f0aa41831091847d97c1a4693ac450cc128c7214e65e0").into(),
        ],
        // Nonce + Payload
        data: hex!("00000000000000000000000000000000000000000000000000000000000000010000000000000000000000000000000000000000000000000000000000000040000000000000000000000000000000000000000000000000000000000000002e000f000000000000000087d1f7fdfee7f651fabc8bfcb6e086c278b77a7d00e40b54020000000000000000000000000000000000000000000000000000000000").into(),
    }
}

pub fn mock_event_log_invalid_channel() -> Log {
	Log {
        address: hex!("eda338e4dc46038493b885327842fd3e301cab39").into(),
        topics: vec![
            hex!("7153f9357c8ea496bba60bf82e67143e27b64462b49041f8e689e1b05728f84f").into(),
            // invalid channel id
            hex!("0000000000000000000000000000000000000000000000000000000000000000").into(),
            hex!("5f7060e971b0dc81e63f0aa41831091847d97c1a4693ac450cc128c7214e65e0").into(),
        ],
        data: hex!("00000000000000000000000000000000000000000000000000000000000000010000000000000000000000000000000000000000000000000000000000000040000000000000000000000000000000000000000000000000000000000000001e000f000000000000000087d1f7fdfee7f651fabc8bfcb6e086c278b77a7d0000").into(),
    }
}

pub fn mock_event_log_invalid_gateway() -> Log {
	Log {
        // gateway address
        address: H160::zero(),
        topics: vec![
            hex!("7153f9357c8ea496bba60bf82e67143e27b64462b49041f8e689e1b05728f84f").into(),
            // channel id
            hex!("c173fac324158e77fb5840738a1a541f633cbec8884c6a601c567d2b376a0539").into(),
            // message id
            hex!("5f7060e971b0dc81e63f0aa41831091847d97c1a4693ac450cc128c7214e65e0").into(),
        ],
        // Nonce + Payload
        data: hex!("00000000000000000000000000000000000000000000000000000000000000010000000000000000000000000000000000000000000000000000000000000040000000000000000000000000000000000000000000000000000000000000001e000f000000000000000087d1f7fdfee7f651fabc8bfcb6e086c278b77a7d0000").into(),
    }
}

pub const ASSET_HUB_PARAID: u32 = 1000u32;
pub const TEMPLATE_PARAID: u32 = 1001u32;<|MERGE_RESOLUTION|>--- conflicted
+++ resolved
@@ -61,16 +61,6 @@
 	type BlockHashCount = BlockHashCount;
 	type PalletInfo = PalletInfo;
 	type AccountData = pallet_balances::AccountData<u128>;
-<<<<<<< HEAD
-	type OnNewAccount = ();
-	type OnKilledAccount = ();
-	type SystemWeightInfo = ();
-	type ExtensionsWeightInfo = ();
-	type SS58Prefix = ();
-	type OnSetCode = ();
-	type MaxConsumers = frame_support::traits::ConstU32<16>;
-=======
->>>>>>> a035dc9b
 	type Nonce = u64;
 	type Block = Block;
 }
