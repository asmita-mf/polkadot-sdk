// Copyright (C) Parity Technologies (UK) Ltd.
// This file is part of Polkadot.

// Polkadot is free software: you can redistribute it and/or modify
// it under the terms of the GNU General Public License as published by
// the Free Software Foundation, either version 3 of the License, or
// (at your option) any later version.

// Polkadot is distributed in the hope that it will be useful,
// but WITHOUT ANY WARRANTY; without even the implied warranty of
// MERCHANTABILITY or FITNESS FOR A PARTICULAR PURPOSE.  See the
// GNU General Public License for more details.

// You should have received a copy of the GNU General Public License
// along with Polkadot.  If not, see <http://www.gnu.org/licenses/>.

//! The provisioner is responsible for assembling a relay chain block
//! from a set of available parachain candidates of its choice.

#![deny(missing_docs, unused_crate_dependencies)]

use bitvec::vec::BitVec;
use futures::{
	channel::oneshot, future::BoxFuture, prelude::*, stream::FuturesUnordered, FutureExt,
};
use futures_timer::Delay;

use polkadot_node_subsystem::{
	jaeger,
	messages::{
		Ancestors, CandidateBackingMessage, ChainApiMessage, ProspectiveParachainsMessage,
		ProvisionableData, ProvisionerInherentData, ProvisionerMessage, RuntimeApiRequest,
	},
	overseer, ActivatedLeaf, ActiveLeavesUpdate, FromOrchestra, OverseerSignal, PerLeafSpan,
	SpawnedSubsystem, SubsystemError,
};
use polkadot_node_subsystem_util::{
	has_required_runtime, request_availability_cores, request_persisted_validation_data,
	runtime::{prospective_parachains_mode, ProspectiveParachainsMode},
	TimeoutExt,
};
use polkadot_primitives::{
	BackedCandidate, BlockNumber, CandidateHash, CandidateReceipt, CoreIndex, CoreState, Hash,
	Id as ParaId, OccupiedCoreAssumption, SignedAvailabilityBitfield, ValidatorIndex,
};
use std::collections::{btree_map::Entry, BTreeMap, HashMap, HashSet};

mod disputes;
mod error;
mod metrics;

pub use self::metrics::*;
use error::{Error, FatalResult};

#[cfg(test)]
mod tests;

/// How long to wait before proposing.
const PRE_PROPOSE_TIMEOUT: std::time::Duration = core::time::Duration::from_millis(2000);
/// Some timeout to ensure task won't hang around in the background forever on issues.
const SEND_INHERENT_DATA_TIMEOUT: std::time::Duration = core::time::Duration::from_millis(500);

const LOG_TARGET: &str = "parachain::provisioner";

const PRIORITIZED_SELECTION_RUNTIME_VERSION_REQUIREMENT: u32 =
	RuntimeApiRequest::DISPUTES_RUNTIME_REQUIREMENT;

/// The provisioner subsystem.
pub struct ProvisionerSubsystem {
	metrics: Metrics,
}

impl ProvisionerSubsystem {
	/// Create a new instance of the `ProvisionerSubsystem`.
	pub fn new(metrics: Metrics) -> Self {
		Self { metrics }
	}
}

/// A per-relay-parent state for the provisioning subsystem.
pub struct PerRelayParent {
	leaf: ActivatedLeaf,
	backed_candidates: Vec<CandidateReceipt>,
	prospective_parachains_mode: ProspectiveParachainsMode,
	signed_bitfields: Vec<SignedAvailabilityBitfield>,
	is_inherent_ready: bool,
	awaiting_inherent: Vec<oneshot::Sender<ProvisionerInherentData>>,
	span: PerLeafSpan,
}

impl PerRelayParent {
	fn new(leaf: ActivatedLeaf, prospective_parachains_mode: ProspectiveParachainsMode) -> Self {
		let span = PerLeafSpan::new(leaf.span.clone(), "provisioner");

		Self {
			leaf,
			backed_candidates: Vec::new(),
			prospective_parachains_mode,
			signed_bitfields: Vec::new(),
			is_inherent_ready: false,
			awaiting_inherent: Vec::new(),
			span,
		}
	}
}

type InherentDelays = FuturesUnordered<BoxFuture<'static, Hash>>;

#[overseer::subsystem(Provisioner, error=SubsystemError, prefix=self::overseer)]
impl<Context> ProvisionerSubsystem {
	fn start(self, ctx: Context) -> SpawnedSubsystem {
		let future = async move {
			run(ctx, self.metrics)
				.await
				.map_err(|e| SubsystemError::with_origin("provisioner", e))
		}
		.boxed();

		SpawnedSubsystem { name: "provisioner-subsystem", future }
	}
}

#[overseer::contextbounds(Provisioner, prefix = self::overseer)]
async fn run<Context>(mut ctx: Context, metrics: Metrics) -> FatalResult<()> {
	let mut inherent_delays = InherentDelays::new();
	let mut per_relay_parent = HashMap::new();

	loop {
		let result =
			run_iteration(&mut ctx, &mut per_relay_parent, &mut inherent_delays, &metrics).await;

		match result {
			Ok(()) => break,
			err => crate::error::log_error(err)?,
		}
	}

	Ok(())
}

#[overseer::contextbounds(Provisioner, prefix = self::overseer)]
async fn run_iteration<Context>(
	ctx: &mut Context,
	per_relay_parent: &mut HashMap<Hash, PerRelayParent>,
	inherent_delays: &mut InherentDelays,
	metrics: &Metrics,
) -> Result<(), Error> {
	loop {
		futures::select! {
			from_overseer = ctx.recv().fuse() => {
				// Map the error to ensure that the subsystem exits when the overseer is gone.
				match from_overseer.map_err(Error::OverseerExited)? {
					FromOrchestra::Signal(OverseerSignal::ActiveLeaves(update)) =>
						handle_active_leaves_update(ctx.sender(), update, per_relay_parent, inherent_delays).await?,
					FromOrchestra::Signal(OverseerSignal::BlockFinalized(..)) => {},
					FromOrchestra::Signal(OverseerSignal::Conclude) => return Ok(()),
					FromOrchestra::Communication { msg } => {
						handle_communication(ctx, per_relay_parent, msg, metrics).await?;
					},
				}
			},
			hash = inherent_delays.select_next_some() => {
				if let Some(state) = per_relay_parent.get_mut(&hash) {
					state.is_inherent_ready = true;

					gum::trace!(
						target: LOG_TARGET,
						relay_parent = ?hash,
						"Inherent Data became ready"
					);

					let return_senders = std::mem::take(&mut state.awaiting_inherent);
					if !return_senders.is_empty() {
						send_inherent_data_bg(ctx, &state, return_senders, metrics.clone()).await?;
					}
				}
			}
		}
	}
}

async fn handle_active_leaves_update(
	sender: &mut impl overseer::ProvisionerSenderTrait,
	update: ActiveLeavesUpdate,
	per_relay_parent: &mut HashMap<Hash, PerRelayParent>,
	inherent_delays: &mut InherentDelays,
) -> Result<(), Error> {
	gum::trace!(target: LOG_TARGET, "Handle ActiveLeavesUpdate");
	for deactivated in &update.deactivated {
		per_relay_parent.remove(deactivated);
	}

	if let Some(leaf) = update.activated {
		gum::trace!(target: LOG_TARGET, leaf_hash=?leaf.hash, "Adding delay");
		let prospective_parachains_mode = prospective_parachains_mode(sender, leaf.hash).await?;
		let delay_fut = Delay::new(PRE_PROPOSE_TIMEOUT).map(move |_| leaf.hash).boxed();
		per_relay_parent.insert(leaf.hash, PerRelayParent::new(leaf, prospective_parachains_mode));
		inherent_delays.push(delay_fut);
	}

	Ok(())
}

#[overseer::contextbounds(Provisioner, prefix = self::overseer)]
async fn handle_communication<Context>(
	ctx: &mut Context,
	per_relay_parent: &mut HashMap<Hash, PerRelayParent>,
	message: ProvisionerMessage,
	metrics: &Metrics,
) -> Result<(), Error> {
	match message {
		ProvisionerMessage::RequestInherentData(relay_parent, return_sender) => {
			gum::trace!(target: LOG_TARGET, ?relay_parent, "Inherent data got requested.");

			if let Some(state) = per_relay_parent.get_mut(&relay_parent) {
				if state.is_inherent_ready {
					gum::trace!(target: LOG_TARGET, ?relay_parent, "Calling send_inherent_data.");
					send_inherent_data_bg(ctx, &state, vec![return_sender], metrics.clone())
						.await?;
				} else {
					gum::trace!(
						target: LOG_TARGET,
						?relay_parent,
						"Queuing inherent data request (inherent data not yet ready)."
					);
					state.awaiting_inherent.push(return_sender);
				}
			}
		},
		ProvisionerMessage::ProvisionableData(relay_parent, data) => {
			if let Some(state) = per_relay_parent.get_mut(&relay_parent) {
				let span = state.span.child("provisionable-data");
				let _timer = metrics.time_provisionable_data();

				gum::trace!(target: LOG_TARGET, ?relay_parent, "Received provisionable data.");

				note_provisionable_data(state, &span, data);
			}
		},
	}

	Ok(())
}

#[overseer::contextbounds(Provisioner, prefix = self::overseer)]
async fn send_inherent_data_bg<Context>(
	ctx: &mut Context,
	per_relay_parent: &PerRelayParent,
	return_senders: Vec<oneshot::Sender<ProvisionerInherentData>>,
	metrics: Metrics,
) -> Result<(), Error> {
	let leaf = per_relay_parent.leaf.clone();
	let signed_bitfields = per_relay_parent.signed_bitfields.clone();
	let backed_candidates = per_relay_parent.backed_candidates.clone();
	let mode = per_relay_parent.prospective_parachains_mode;
	let span = per_relay_parent.span.child("req-inherent-data");

	let mut sender = ctx.sender().clone();

	let bg = async move {
		let _span = span;
		let _timer = metrics.time_request_inherent_data();

		gum::trace!(
			target: LOG_TARGET,
			relay_parent = ?leaf.hash,
			"Sending inherent data in background."
		);

		let send_result = send_inherent_data(
			&leaf,
			&signed_bitfields,
			&backed_candidates,
			mode,
			return_senders,
			&mut sender,
			&metrics,
		) // Make sure call is not taking forever:
		.timeout(SEND_INHERENT_DATA_TIMEOUT)
		.map(|v| match v {
			Some(r) => r,
			None => Err(Error::SendInherentDataTimeout),
		});

		match send_result.await {
			Err(err) => {
				if let Error::CanceledBackedCandidates(_) = err {
					gum::debug!(
						target: LOG_TARGET,
						err = ?err,
						"Failed to assemble or send inherent data - block got likely obsoleted already."
					);
				} else {
					gum::warn!(target: LOG_TARGET, err = ?err, "failed to assemble or send inherent data");
				}
				metrics.on_inherent_data_request(Err(()));
			},
			Ok(()) => {
				metrics.on_inherent_data_request(Ok(()));
				gum::debug!(
					target: LOG_TARGET,
					signed_bitfield_count = signed_bitfields.len(),
					leaf_hash = ?leaf.hash,
					"inherent data sent successfully"
				);
				metrics.observe_inherent_data_bitfields_count(signed_bitfields.len());
			},
		}
	};

	ctx.spawn("send-inherent-data", bg.boxed())
		.map_err(|_| Error::FailedToSpawnBackgroundTask)?;

	Ok(())
}

fn note_provisionable_data(
	per_relay_parent: &mut PerRelayParent,
	span: &jaeger::Span,
	provisionable_data: ProvisionableData,
) {
	match provisionable_data {
		ProvisionableData::Bitfield(_, signed_bitfield) =>
			per_relay_parent.signed_bitfields.push(signed_bitfield),
		ProvisionableData::BackedCandidate(backed_candidate) => {
			let candidate_hash = backed_candidate.hash();
			gum::trace!(
				target: LOG_TARGET,
				?candidate_hash,
				para = ?backed_candidate.descriptor().para_id,
				"noted backed candidate",
			);
			let _span = span
				.child("provisionable-backed")
				.with_candidate(candidate_hash)
				.with_para_id(backed_candidate.descriptor().para_id);
			per_relay_parent.backed_candidates.push(backed_candidate);
		},
		// We choose not to punish these forms of misbehavior for the time being.
		// Risks from misbehavior are sufficiently mitigated at the protocol level
		// via reputation changes. Punitive actions here may become desirable
		// enough to dedicate time to in the future.
		ProvisionableData::MisbehaviorReport(_, _, _) => {},
		// We wait and do nothing here, preferring to initiate a dispute after the
		// parablock candidate is included for the following reasons:
		//
		// 1. A dispute for a candidate triggered at any point before the candidate
		// has been made available, including the backing stage, can't be
		// guaranteed to conclude. Non-concluding disputes are unacceptable.
		// 2. Candidates which haven't been made available don't pose a security
		// risk as they can not be included, approved, or finalized.
		//
		// Currently we rely on approval checkers to trigger disputes for bad
		// parablocks once they are included. But we can do slightly better by
		// allowing disagreeing backers to record their disagreement and initiate a
		// dispute once the parablock in question has been included. This potential
		// change is tracked by: https://github.com/paritytech/polkadot/issues/3232
		ProvisionableData::Dispute(_, _) => {},
	}
}

type CoreAvailability = BitVec<u8, bitvec::order::Lsb0>;

/// The provisioner is the subsystem best suited to choosing which specific
/// backed candidates and availability bitfields should be assembled into the
/// block. To engage this functionality, a
/// `ProvisionerMessage::RequestInherentData` is sent; the response is a set of
/// non-conflicting candidates and the appropriate bitfields. Non-conflicting
/// means that there are never two distinct parachain candidates included for
/// the same parachain and that new parachain candidates cannot be included
/// until the previous one either gets declared available or expired.
///
/// The main complication here is going to be around handling
/// occupied-core-assumptions. We might have candidates that are only
/// includable when some bitfields are included. And we might have candidates
/// that are not includable when certain bitfields are included.
///
/// When we're choosing bitfields to include, the rule should be simple:
/// maximize availability. So basically, include all bitfields. And then
/// choose a coherent set of candidates along with that.
async fn send_inherent_data(
	leaf: &ActivatedLeaf,
	bitfields: &[SignedAvailabilityBitfield],
	candidates: &[CandidateReceipt],
	prospective_parachains_mode: ProspectiveParachainsMode,
	return_senders: Vec<oneshot::Sender<ProvisionerInherentData>>,
	from_job: &mut impl overseer::ProvisionerSenderTrait,
	metrics: &Metrics,
) -> Result<(), Error> {
	gum::trace!(
		target: LOG_TARGET,
		relay_parent = ?leaf.hash,
		"Requesting availability cores"
	);
	let availability_cores = request_availability_cores(leaf.hash, from_job)
		.await
		.await
		.map_err(|err| Error::CanceledAvailabilityCores(err))??;

	gum::trace!(
		target: LOG_TARGET,
		relay_parent = ?leaf.hash,
		"Selecting disputes"
	);

	debug_assert!(
		has_required_runtime(
			from_job,
			leaf.hash,
			PRIORITIZED_SELECTION_RUNTIME_VERSION_REQUIREMENT,
		)
		.await,
		"randomized selection no longer supported, please upgrade your runtime!"
	);

	let disputes = disputes::prioritized_selection::select_disputes(from_job, metrics, leaf).await;

	gum::trace!(
		target: LOG_TARGET,
		relay_parent = ?leaf.hash,
		"Selected disputes"
	);

	let bitfields = select_availability_bitfields(&availability_cores, bitfields, &leaf.hash);

	gum::trace!(
		target: LOG_TARGET,
		relay_parent = ?leaf.hash,
		"Selected bitfields"
	);

	let candidates = select_candidates(
		&availability_cores,
		&bitfields,
		candidates,
		prospective_parachains_mode,
		leaf.hash,
		from_job,
	)
	.await?;

	gum::trace!(
		target: LOG_TARGET,
		relay_parent = ?leaf.hash,
		"Selected candidates"
	);

	gum::debug!(
		target: LOG_TARGET,
		availability_cores_len = availability_cores.len(),
		disputes_count = disputes.len(),
		bitfields_count = bitfields.len(),
		candidates_count = candidates.len(),
		leaf_hash = ?leaf.hash,
		"inherent data prepared",
	);

	let inherent_data =
		ProvisionerInherentData { bitfields, backed_candidates: candidates, disputes };

	gum::trace!(
		target: LOG_TARGET,
		relay_parent = ?leaf.hash,
		"Sending back inherent data to requesters."
	);

	for return_sender in return_senders {
		return_sender
			.send(inherent_data.clone())
			.map_err(|_data| Error::InherentDataReturnChannel)?;
	}

	Ok(())
}

/// In general, we want to pick all the bitfields. However, we have the following constraints:
///
/// - not more than one per validator
/// - each 1 bit must correspond to an occupied core
///
/// If we have too many, an arbitrary selection policy is fine. For purposes of maximizing
/// availability, we pick the one with the greatest number of 1 bits.
///
/// Note: This does not enforce any sorting precondition on the output; the ordering there will be
/// unrelated to the sorting of the input.
fn select_availability_bitfields(
	cores: &[CoreState],
	bitfields: &[SignedAvailabilityBitfield],
	leaf_hash: &Hash,
) -> Vec<SignedAvailabilityBitfield> {
	let mut selected: BTreeMap<ValidatorIndex, SignedAvailabilityBitfield> = BTreeMap::new();

	gum::debug!(
		target: LOG_TARGET,
		bitfields_count = bitfields.len(),
		?leaf_hash,
		"bitfields count before selection"
	);

	'a: for bitfield in bitfields.iter().cloned() {
		if bitfield.payload().0.len() != cores.len() {
			gum::debug!(target: LOG_TARGET, ?leaf_hash, "dropping bitfield due to length mismatch");
			continue
		}

		let is_better = selected
			.get(&bitfield.validator_index())
			.map_or(true, |b| b.payload().0.count_ones() < bitfield.payload().0.count_ones());

		if !is_better {
			gum::trace!(
				target: LOG_TARGET,
				val_idx = bitfield.validator_index().0,
				?leaf_hash,
				"dropping bitfield due to duplication - the better one is kept"
			);
			continue
		}

		for (idx, _) in cores.iter().enumerate().filter(|v| !v.1.is_occupied()) {
			// Bit is set for an unoccupied core - invalid
			if *bitfield.payload().0.get(idx).as_deref().unwrap_or(&false) {
				gum::debug!(
					target: LOG_TARGET,
					val_idx = bitfield.validator_index().0,
					?leaf_hash,
					"dropping invalid bitfield - bit is set for an unoccupied core"
				);
				continue 'a
			}
		}

		let _ = selected.insert(bitfield.validator_index(), bitfield);
	}

	gum::debug!(
		target: LOG_TARGET,
		?leaf_hash,
		"selected {} of all {} bitfields (each bitfield is from a unique validator)",
		selected.len(),
		bitfields.len()
	);

	selected.into_values().collect()
}

/// Selects candidates from tracked ones to note in a relay chain block.
///
/// Should be called when prospective parachains are disabled.
async fn select_candidate_hashes_from_tracked(
	availability_cores: &[CoreState],
	bitfields: &[SignedAvailabilityBitfield],
	candidates: &[CandidateReceipt],
	relay_parent: Hash,
	sender: &mut impl overseer::ProvisionerSenderTrait,
) -> Result<Vec<(CandidateHash, Hash)>, Error> {
	let block_number = get_block_number_under_construction(relay_parent, sender).await?;

	let mut selected_candidates =
		Vec::with_capacity(candidates.len().min(availability_cores.len()));
	let mut selected_parachains =
		HashSet::with_capacity(candidates.len().min(availability_cores.len()));

	gum::debug!(
		target: LOG_TARGET,
		leaf_hash=?relay_parent,
		n_candidates = candidates.len(),
		"Candidate receipts (before selection)",
	);

	for (core_idx, core) in availability_cores.iter().enumerate() {
		let (scheduled_core, assumption) = match core {
			CoreState::Scheduled(scheduled_core) => (scheduled_core, OccupiedCoreAssumption::Free),
			CoreState::Occupied(occupied_core) => {
				if bitfields_indicate_availability(core_idx, bitfields, &occupied_core.availability)
				{
					if let Some(ref scheduled_core) = occupied_core.next_up_on_available {
						(scheduled_core, OccupiedCoreAssumption::Included)
					} else {
						continue
					}
				} else {
					if occupied_core.time_out_at != block_number {
						continue
					}
					if let Some(ref scheduled_core) = occupied_core.next_up_on_time_out {
						(scheduled_core, OccupiedCoreAssumption::TimedOut)
					} else {
						continue
					}
				}
			},
			CoreState::Free => continue,
		};

		if selected_parachains.contains(&scheduled_core.para_id) {
			// We already picked a candidate for this parachain. Elastic scaling only works with
			// prospective parachains mode.
			continue
		}

		let validation_data = match request_persisted_validation_data(
			relay_parent,
			scheduled_core.para_id,
			assumption,
			sender,
		)
		.await
		.await
		.map_err(|err| Error::CanceledPersistedValidationData(err))??
		{
			Some(v) => v,
			None => continue,
		};

		let computed_validation_data_hash = validation_data.hash();

		// we arbitrarily pick the first of the backed candidates which match the appropriate
		// selection criteria
		if let Some(candidate) = candidates.iter().find(|backed_candidate| {
			let descriptor = &backed_candidate.descriptor;
			descriptor.para_id == scheduled_core.para_id &&
				descriptor.persisted_validation_data_hash == computed_validation_data_hash
		}) {
			let candidate_hash = candidate.hash();
			gum::trace!(
				target: LOG_TARGET,
				leaf_hash=?relay_parent,
				?candidate_hash,
				para = ?candidate.descriptor.para_id,
				core = core_idx,
				"Selected candidate receipt",
			);

			selected_parachains.insert(candidate.descriptor.para_id);
			selected_candidates.push((candidate_hash, candidate.descriptor.relay_parent));
		}
	}

	Ok(selected_candidates)
}

/// Requests backable candidates from Prospective Parachains subsystem
/// based on core states.
///
/// Should be called when prospective parachains are enabled.
async fn request_backable_candidates(
	availability_cores: &[CoreState],
	bitfields: &[SignedAvailabilityBitfield],
	relay_parent: Hash,
	sender: &mut impl overseer::ProvisionerSenderTrait,
) -> Result<Vec<(CandidateHash, Hash)>, Error> {
	let block_number = get_block_number_under_construction(relay_parent, sender).await?;

	// These need to be ordered by core index. The runtime makes this assertion.
	let mut selected_candidates: BTreeMap<CoreIndex, (CandidateHash, Hash)> = BTreeMap::new();

	// Record which cores are scheduled for each paraid. Use a BTreeMap because
	// we'll need to iterate through them.
	let mut scheduled_cores: BTreeMap<ParaId, HashSet<CoreIndex>> = BTreeMap::new();
	// The on-chain ancestors of a para present in availability-cores.
	let mut ancestors: HashMap<ParaId, Ancestors> =
		HashMap::with_capacity(availability_cores.len());

	for (core_idx, core) in availability_cores.iter().enumerate() {
		let core_idx = CoreIndex(core_idx as u32);
		match core {
			CoreState::Scheduled(scheduled_core) => {
				scheduled_cores
					.entry(scheduled_core.para_id)
					.or_insert(HashSet::new())
					.insert(core_idx);
			},
			CoreState::Occupied(occupied_core) => {
				let is_available = bitfields_indicate_availability(
					core_idx.0 as usize,
					bitfields,
					&occupied_core.availability,
				);

				if is_available {
					ancestors
						.entry(occupied_core.para_id())
						.or_default()
						.insert(occupied_core.candidate_hash);

					if let Some(ref scheduled_core) = occupied_core.next_up_on_available {
						// Request a new backable candidate for the newly scheduled para id.
						scheduled_cores
							.entry(scheduled_core.para_id)
							.or_insert(HashSet::new())
							.insert(core_idx);
					}
				} else if occupied_core.time_out_at <= block_number {
					// Timed out before being available.

					if let Some(ref scheduled_core) = occupied_core.next_up_on_time_out {
						// Candidate's availability timed out, practically same as scheduled.
						scheduled_cores
							.entry(scheduled_core.para_id)
							.or_insert(HashSet::new())
							.insert(core_idx);
					}
				} else {
					// Not timed out and not available.
					ancestors
						.entry(occupied_core.para_id())
						.or_default()
						.insert(occupied_core.candidate_hash);
				}
			},
			CoreState::Free => continue,
		};
	}

<<<<<<< HEAD
	'para_loop: for (para_id, cores) in scheduled_cores {
		let para_ancestors = ancestors.remove(&para_id).unwrap_or_default();
		let core_count = cores.len();
		let response = get_backable_candidates(
			relay_parent,
			para_id,
			para_ancestors,
			core_count as u32,
			sender,
		)
		.await?;

		if response.is_empty() {
			gum::debug!(
				target: LOG_TARGET,
				leaf_hash = ?relay_parent,
				?para_id,
				"No backable candidate returned by prospective parachains",
			);
			continue
		}

		for (core_index, candidate) in cores.into_iter().zip(response.into_iter()) {
			match selected_candidates.entry(core_index) {
				Entry::Occupied(_) => {
					// This cannot really happen, since `cores` is a HashSet.
					gum::warn!(
						target: LOG_TARGET,
						leaf_hash = ?relay_parent,
						?para_id,
						?core_index,
						"Suggested multiple candidates for the same core",
					);
					continue 'para_loop
				},
				Entry::Vacant(vacant) => vacant.insert(candidate),
			};
=======
		// We should be calling this once per para rather than per core.
		// TODO: Will be fixed in https://github.com/paritytech/polkadot-sdk/pull/3233.
		// For now, at least make sure we don't supply the same candidate multiple times in case a
		// para has multiple cores scheduled.
		let response = get_backable_candidate(relay_parent, para_id, required_path, sender).await?;
		match response {
			Some((hash, relay_parent)) => {
				if !selected_candidates.iter().any(|bc| &(hash, relay_parent) == bc) {
					selected_candidates.push((hash, relay_parent))
				}
			},
			None => {
				gum::debug!(
					target: LOG_TARGET,
					leaf_hash = ?relay_parent,
					core = core_idx,
					"No backable candidate returned by prospective parachains",
				);
			},
>>>>>>> e4b6b8cd
		}
	}

	Ok(selected_candidates.into_values().collect())
}

/// Determine which cores are free, and then to the degree possible, pick a candidate appropriate to
/// each free core.
async fn select_candidates(
	availability_cores: &[CoreState],
	bitfields: &[SignedAvailabilityBitfield],
	candidates: &[CandidateReceipt],
	prospective_parachains_mode: ProspectiveParachainsMode,
	relay_parent: Hash,
	sender: &mut impl overseer::ProvisionerSenderTrait,
) -> Result<Vec<BackedCandidate>, Error> {
	gum::trace!(target: LOG_TARGET,
		leaf_hash=?relay_parent,
		"before GetBackedCandidates");

	let selected_candidates = match prospective_parachains_mode {
		ProspectiveParachainsMode::Enabled { .. } =>
			request_backable_candidates(availability_cores, bitfields, relay_parent, sender).await?,
		ProspectiveParachainsMode::Disabled =>
			select_candidate_hashes_from_tracked(
				availability_cores,
				bitfields,
				&candidates,
				relay_parent,
				sender,
			)
			.await?,
	};
	gum::debug!(target: LOG_TARGET, ?selected_candidates, "Got backable candidates");

	// now get the backed candidates corresponding to these candidate receipts
	let (tx, rx) = oneshot::channel();
	sender.send_unbounded_message(CandidateBackingMessage::GetBackedCandidates(
		selected_candidates.clone(),
		tx,
	));
	let mut candidates = rx.await.map_err(|err| Error::CanceledBackedCandidates(err))?;
	gum::trace!(target: LOG_TARGET, leaf_hash=?relay_parent,
				"Got {} backed candidates", candidates.len());

	// `selected_candidates` is generated in ascending order by core index, and
	// `GetBackedCandidates` _should_ preserve that property, but let's just make sure.
	//
	// We can't easily map from `BackedCandidate` to `core_idx`, but we know that every selected
	// candidate maps to either 0 or 1 backed candidate, and the hashes correspond. Therefore, by
	// checking them in order, we can ensure that the backed candidates are also in order.
	let mut backed_idx = 0;
	for selected in selected_candidates {
		if selected.0 ==
			candidates.get(backed_idx).ok_or(Error::BackedCandidateOrderingProblem)?.hash()
		{
			backed_idx += 1;
		}
	}
	if candidates.len() != backed_idx {
		Err(Error::BackedCandidateOrderingProblem)?;
	}

	// keep only one candidate with validation code.
	let mut with_validation_code = false;
	candidates.retain(|c| {
		if c.candidate.commitments.new_validation_code.is_some() {
			if with_validation_code {
				return false
			}

			with_validation_code = true;
		}

		true
	});

	gum::debug!(
		target: LOG_TARGET,
		n_candidates = candidates.len(),
		n_cores = availability_cores.len(),
		?relay_parent,
		"Selected backed candidates",
	);

	Ok(candidates)
}

/// Produces a block number 1 higher than that of the relay parent
/// in the event of an invalid `relay_parent`, returns `Ok(0)`
async fn get_block_number_under_construction(
	relay_parent: Hash,
	sender: &mut impl overseer::ProvisionerSenderTrait,
) -> Result<BlockNumber, Error> {
	let (tx, rx) = oneshot::channel();
	sender.send_message(ChainApiMessage::BlockNumber(relay_parent, tx)).await;

	match rx.await.map_err(|err| Error::CanceledBlockNumber(err))? {
		Ok(Some(n)) => Ok(n + 1),
		Ok(None) => Ok(0),
		Err(err) => Err(err.into()),
	}
}

/// Requests backable candidates from Prospective Parachains based on
/// the given ancestors in the fragment tree. The ancestors may not be ordered.
async fn get_backable_candidates(
	relay_parent: Hash,
	para_id: ParaId,
	ancestors: Ancestors,
	count: u32,
	sender: &mut impl overseer::ProvisionerSenderTrait,
) -> Result<Vec<(CandidateHash, Hash)>, Error> {
	let (tx, rx) = oneshot::channel();
	sender
		.send_message(ProspectiveParachainsMessage::GetBackableCandidates(
			relay_parent,
			para_id,
			count,
			ancestors,
			tx,
		))
		.await;

	rx.await.map_err(Error::CanceledBackableCandidates)
}

/// The availability bitfield for a given core is the transpose
/// of a set of signed availability bitfields. It goes like this:
///
/// - construct a transverse slice along `core_idx`
/// - bitwise-or it with the availability slice
/// - count the 1 bits, compare to the total length; true on 2/3+
fn bitfields_indicate_availability(
	core_idx: usize,
	bitfields: &[SignedAvailabilityBitfield],
	availability: &CoreAvailability,
) -> bool {
	let mut availability = availability.clone();
	let availability_len = availability.len();

	for bitfield in bitfields {
		let validator_idx = bitfield.validator_index().0 as usize;
		match availability.get_mut(validator_idx) {
			None => {
				// in principle, this function might return a `Result<bool, Error>` so that we can
				// more clearly express this error condition however, in practice, that would just
				// push off an error-handling routine which would look a whole lot like this one.
				// simpler to just handle the error internally here.
				gum::warn!(
					target: LOG_TARGET,
					validator_idx = %validator_idx,
					availability_len = %availability_len,
					"attempted to set a transverse bit at idx {} which is greater than bitfield size {}",
					validator_idx,
					availability_len,
				);

				return false
			},
			Some(mut bit_mut) => *bit_mut |= bitfield.payload().0[core_idx],
		}
	}

	3 * availability.count_ones() >= 2 * availability.len()
}<|MERGE_RESOLUTION|>--- conflicted
+++ resolved
@@ -713,7 +713,6 @@
 		};
 	}
 
-<<<<<<< HEAD
 	'para_loop: for (para_id, cores) in scheduled_cores {
 		let para_ancestors = ancestors.remove(&para_id).unwrap_or_default();
 		let core_count = cores.len();
@@ -751,27 +750,6 @@
 				},
 				Entry::Vacant(vacant) => vacant.insert(candidate),
 			};
-=======
-		// We should be calling this once per para rather than per core.
-		// TODO: Will be fixed in https://github.com/paritytech/polkadot-sdk/pull/3233.
-		// For now, at least make sure we don't supply the same candidate multiple times in case a
-		// para has multiple cores scheduled.
-		let response = get_backable_candidate(relay_parent, para_id, required_path, sender).await?;
-		match response {
-			Some((hash, relay_parent)) => {
-				if !selected_candidates.iter().any(|bc| &(hash, relay_parent) == bc) {
-					selected_candidates.push((hash, relay_parent))
-				}
-			},
-			None => {
-				gum::debug!(
-					target: LOG_TARGET,
-					leaf_hash = ?relay_parent,
-					core = core_idx,
-					"No backable candidate returned by prospective parachains",
-				);
-			},
->>>>>>> e4b6b8cd
 		}
 	}
 
