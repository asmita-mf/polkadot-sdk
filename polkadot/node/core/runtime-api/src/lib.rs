// Copyright (C) Parity Technologies (UK) Ltd.
// This file is part of Polkadot.

// Polkadot is free software: you can redistribute it and/or modify
// it under the terms of the GNU General Public License as published by
// the Free Software Foundation, either version 3 of the License, or
// (at your option) any later version.

// Polkadot is distributed in the hope that it will be useful,
// but WITHOUT ANY WARRANTY; without even the implied warranty of
// MERCHANTABILITY or FITNESS FOR A PARTICULAR PURPOSE.  See the
// GNU General Public License for more details.

// You should have received a copy of the GNU General Public License
// along with Polkadot.  If not, see <http://www.gnu.org/licenses/>.

//! Implements the Runtime API Subsystem
//!
//! This provides a clean, ownerless wrapper around the parachain-related runtime APIs. This crate
//! can also be used to cache responses from heavy runtime APIs.

#![deny(unused_crate_dependencies)]
#![warn(missing_docs)]

use polkadot_node_subsystem::{
	errors::RuntimeApiError,
	messages::{RuntimeApiMessage, RuntimeApiRequest as Request},
	overseer, FromOrchestra, OverseerSignal, SpawnedSubsystem, SubsystemError, SubsystemResult,
};
use polkadot_node_subsystem_types::RuntimeApiSubsystemClient;
use polkadot_primitives::Hash;

use cache::{RequestResult, RequestResultCache};
use futures::{channel::oneshot, prelude::*, select, stream::FuturesUnordered};
use std::sync::Arc;

mod cache;

mod metrics;
use self::metrics::Metrics;

#[cfg(test)]
mod tests;

const LOG_TARGET: &str = "parachain::runtime-api";

/// The number of maximum runtime API requests can be executed in parallel.
/// Further requests will backpressure the bounded channel.
const MAX_PARALLEL_REQUESTS: usize = 4;

/// The name of the blocking task that executes a runtime API request.
const API_REQUEST_TASK_NAME: &str = "polkadot-runtime-api-request";

/// The `RuntimeApiSubsystem`. See module docs for more details.
pub struct RuntimeApiSubsystem<Client> {
	client: Arc<Client>,
	metrics: Metrics,
	spawn_handle: Box<dyn overseer::gen::Spawner>,
	/// All the active runtime API requests that are currently being executed.
	active_requests: FuturesUnordered<oneshot::Receiver<Option<RequestResult>>>,
	/// Requests results cache
	requests_cache: RequestResultCache,
}

impl<Client> RuntimeApiSubsystem<Client> {
	/// Create a new Runtime API subsystem wrapping the given client and metrics.
	pub fn new(
		client: Arc<Client>,
		metrics: Metrics,
		spawner: impl overseer::gen::Spawner + 'static,
	) -> Self {
		RuntimeApiSubsystem {
			client,
			metrics,
			spawn_handle: Box::new(spawner),
			active_requests: Default::default(),
			requests_cache: RequestResultCache::default(),
		}
	}
}

#[overseer::subsystem(RuntimeApi, error = SubsystemError, prefix = self::overseer)]
impl<Client, Context> RuntimeApiSubsystem<Client>
where
	Client: RuntimeApiSubsystemClient + Send + Sync + 'static,
{
	fn start(self, ctx: Context) -> SpawnedSubsystem {
		SpawnedSubsystem { future: run(ctx, self).boxed(), name: "runtime-api-subsystem" }
	}
}

impl<Client> RuntimeApiSubsystem<Client>
where
	Client: RuntimeApiSubsystemClient + Send + 'static + Sync,
{
	fn store_cache(&mut self, result: RequestResult) {
		use RequestResult::*;

		match result {
			Authorities(relay_parent, authorities) =>
				self.requests_cache.cache_authorities(relay_parent, authorities),
			Validators(relay_parent, validators) =>
				self.requests_cache.cache_validators(relay_parent, validators),
			MinimumBackingVotes(_, session_index, minimum_backing_votes) => self
				.requests_cache
				.cache_minimum_backing_votes(session_index, minimum_backing_votes),
			ValidatorGroups(relay_parent, groups) =>
				self.requests_cache.cache_validator_groups(relay_parent, groups),
			AvailabilityCores(relay_parent, cores) =>
				self.requests_cache.cache_availability_cores(relay_parent, cores),
			PersistedValidationData(relay_parent, para_id, assumption, data) => self
				.requests_cache
				.cache_persisted_validation_data((relay_parent, para_id, assumption), data),
			AssumedValidationData(
				_relay_parent,
				para_id,
				expected_persisted_validation_data_hash,
				data,
			) => self.requests_cache.cache_assumed_validation_data(
				(para_id, expected_persisted_validation_data_hash),
				data,
			),
			CheckValidationOutputs(relay_parent, para_id, commitments, b) => self
				.requests_cache
				.cache_check_validation_outputs((relay_parent, para_id, commitments), b),
			SessionIndexForChild(relay_parent, session_index) =>
				self.requests_cache.cache_session_index_for_child(relay_parent, session_index),
			ValidationCode(relay_parent, para_id, assumption, code) => self
				.requests_cache
				.cache_validation_code((relay_parent, para_id, assumption), code),
			ValidationCodeByHash(_relay_parent, validation_code_hash, code) =>
				self.requests_cache.cache_validation_code_by_hash(validation_code_hash, code),
			CandidatePendingAvailability(relay_parent, para_id, candidate) => self
				.requests_cache
				.cache_candidate_pending_availability((relay_parent, para_id), candidate),
			CandidateEvents(relay_parent, events) =>
				self.requests_cache.cache_candidate_events(relay_parent, events),
			SessionExecutorParams(_relay_parent, session_index, index) =>
				self.requests_cache.cache_session_executor_params(session_index, index),
			SessionInfo(_relay_parent, session_index, info) =>
				if let Some(info) = info {
					self.requests_cache.cache_session_info(session_index, info);
				},
			DmqContents(relay_parent, para_id, messages) =>
				self.requests_cache.cache_dmq_contents((relay_parent, para_id), messages),
			InboundHrmpChannelsContents(relay_parent, para_id, contents) => self
				.requests_cache
				.cache_inbound_hrmp_channel_contents((relay_parent, para_id), contents),
			CurrentBabeEpoch(relay_parent, epoch) =>
				self.requests_cache.cache_current_babe_epoch(relay_parent, epoch),
			FetchOnChainVotes(relay_parent, scraped) =>
				self.requests_cache.cache_on_chain_votes(relay_parent, scraped),
			PvfsRequirePrecheck(relay_parent, pvfs) =>
				self.requests_cache.cache_pvfs_require_precheck(relay_parent, pvfs),
			SubmitPvfCheckStatement(_, _, _, ()) => {},
			ValidationCodeHash(relay_parent, para_id, assumption, hash) => self
				.requests_cache
				.cache_validation_code_hash((relay_parent, para_id, assumption), hash),
			Version(relay_parent, version) =>
				self.requests_cache.cache_version(relay_parent, version),
			Disputes(relay_parent, disputes) =>
				self.requests_cache.cache_disputes(relay_parent, disputes),
			UnappliedSlashes(relay_parent, unapplied_slashes) =>
				self.requests_cache.cache_unapplied_slashes(relay_parent, unapplied_slashes),
			KeyOwnershipProof(relay_parent, validator_id, key_ownership_proof) => self
				.requests_cache
				.cache_key_ownership_proof((relay_parent, validator_id), key_ownership_proof),
			SubmitReportDisputeLost(_, _, _, _) => {},
			DisabledValidators(relay_parent, disabled_validators) =>
				self.requests_cache.cache_disabled_validators(relay_parent, disabled_validators),
			ParaBackingState(relay_parent, para_id, constraints) => self
				.requests_cache
				.cache_para_backing_state((relay_parent, para_id), constraints),
			AsyncBackingParams(relay_parent, params) =>
				self.requests_cache.cache_async_backing_params(relay_parent, params),
<<<<<<< HEAD
			ClientFeatures(relay_parent, params) =>
				self.requests_cache.cache_client_features(relay_parent, params),
=======
			NodeFeatures(session_index, params) =>
				self.requests_cache.cache_node_features(session_index, params),
>>>>>>> ede4a362
		}
	}

	fn query_cache(&mut self, relay_parent: Hash, request: Request) -> Option<Request> {
		macro_rules! query {
			// Just query by relay parent
			($cache_api_name:ident (), $sender:expr) => {{
				let sender = $sender;
				if let Some(value) = self.requests_cache.$cache_api_name(&relay_parent) {
					let _ = sender.send(Ok(value.clone()));
					self.metrics.on_cached_request();
					None
				} else {
					Some(sender)
				}
			}};
			// Query by relay parent + additional parameters
			($cache_api_name:ident ($($param:expr),+), $sender:expr) => {{
				let sender = $sender;
				if let Some(value) = self.requests_cache.$cache_api_name((relay_parent.clone(), $($param.clone()),+)) {
					self.metrics.on_cached_request();
					let _ = sender.send(Ok(value.clone()));
					None
				} else {
					Some(sender)
				}
			}}
		}

		match request {
			Request::Version(sender) =>
				query!(version(), sender).map(|sender| Request::Version(sender)),
			Request::Authorities(sender) =>
				query!(authorities(), sender).map(|sender| Request::Authorities(sender)),
			Request::Validators(sender) =>
				query!(validators(), sender).map(|sender| Request::Validators(sender)),
			Request::ValidatorGroups(sender) =>
				query!(validator_groups(), sender).map(|sender| Request::ValidatorGroups(sender)),
			Request::AvailabilityCores(sender) => query!(availability_cores(), sender)
				.map(|sender| Request::AvailabilityCores(sender)),
			Request::PersistedValidationData(para, assumption, sender) =>
				query!(persisted_validation_data(para, assumption), sender)
					.map(|sender| Request::PersistedValidationData(para, assumption, sender)),
			Request::AssumedValidationData(
				para,
				expected_persisted_validation_data_hash,
				sender,
			) => query!(
				assumed_validation_data(para, expected_persisted_validation_data_hash),
				sender
			)
			.map(|sender| {
				Request::AssumedValidationData(
					para,
					expected_persisted_validation_data_hash,
					sender,
				)
			}),
			Request::CheckValidationOutputs(para, commitments, sender) =>
				query!(check_validation_outputs(para, commitments), sender)
					.map(|sender| Request::CheckValidationOutputs(para, commitments, sender)),
			Request::SessionIndexForChild(sender) => query!(session_index_for_child(), sender)
				.map(|sender| Request::SessionIndexForChild(sender)),
			Request::ValidationCode(para, assumption, sender) =>
				query!(validation_code(para, assumption), sender)
					.map(|sender| Request::ValidationCode(para, assumption, sender)),
			Request::ValidationCodeByHash(validation_code_hash, sender) =>
				query!(validation_code_by_hash(validation_code_hash), sender)
					.map(|sender| Request::ValidationCodeByHash(validation_code_hash, sender)),
			Request::CandidatePendingAvailability(para, sender) =>
				query!(candidate_pending_availability(para), sender)
					.map(|sender| Request::CandidatePendingAvailability(para, sender)),
			Request::CandidateEvents(sender) =>
				query!(candidate_events(), sender).map(|sender| Request::CandidateEvents(sender)),
			Request::SessionExecutorParams(session_index, sender) => {
				if let Some(executor_params) =
					self.requests_cache.session_executor_params(session_index)
				{
					self.metrics.on_cached_request();
					let _ = sender.send(Ok(executor_params.clone()));
					None
				} else {
					Some(Request::SessionExecutorParams(session_index, sender))
				}
			},
			Request::SessionInfo(index, sender) => {
				if let Some(info) = self.requests_cache.session_info(index) {
					self.metrics.on_cached_request();
					let _ = sender.send(Ok(Some(info.clone())));
					None
				} else {
					Some(Request::SessionInfo(index, sender))
				}
			},
			Request::DmqContents(id, sender) =>
				query!(dmq_contents(id), sender).map(|sender| Request::DmqContents(id, sender)),
			Request::InboundHrmpChannelsContents(id, sender) =>
				query!(inbound_hrmp_channels_contents(id), sender)
					.map(|sender| Request::InboundHrmpChannelsContents(id, sender)),
			Request::CurrentBabeEpoch(sender) =>
				query!(current_babe_epoch(), sender).map(|sender| Request::CurrentBabeEpoch(sender)),
			Request::FetchOnChainVotes(sender) =>
				query!(on_chain_votes(), sender).map(|sender| Request::FetchOnChainVotes(sender)),
			Request::PvfsRequirePrecheck(sender) => query!(pvfs_require_precheck(), sender)
				.map(|sender| Request::PvfsRequirePrecheck(sender)),
			request @ Request::SubmitPvfCheckStatement(_, _, _) => {
				// This request is side-effecting and thus cannot be cached.
				Some(request)
			},
			Request::ValidationCodeHash(para, assumption, sender) =>
				query!(validation_code_hash(para, assumption), sender)
					.map(|sender| Request::ValidationCodeHash(para, assumption, sender)),
			Request::Disputes(sender) =>
				query!(disputes(), sender).map(|sender| Request::Disputes(sender)),
			Request::UnappliedSlashes(sender) =>
				query!(unapplied_slashes(), sender).map(|sender| Request::UnappliedSlashes(sender)),
			Request::KeyOwnershipProof(validator_id, sender) =>
				query!(key_ownership_proof(validator_id), sender)
					.map(|sender| Request::KeyOwnershipProof(validator_id, sender)),
			Request::SubmitReportDisputeLost(dispute_proof, key_ownership_proof, sender) =>
				query!(submit_report_dispute_lost(dispute_proof, key_ownership_proof), sender).map(
					|sender| {
						Request::SubmitReportDisputeLost(dispute_proof, key_ownership_proof, sender)
					},
				),
			Request::DisabledValidators(sender) => query!(disabled_validators(), sender)
				.map(|sender| Request::DisabledValidators(sender)),
			Request::ParaBackingState(para, sender) => query!(para_backing_state(para), sender)
				.map(|sender| Request::ParaBackingState(para, sender)),
			Request::AsyncBackingParams(sender) => query!(async_backing_params(), sender)
				.map(|sender| Request::AsyncBackingParams(sender)),
			Request::MinimumBackingVotes(index, sender) => {
				if let Some(value) = self.requests_cache.minimum_backing_votes(index) {
					self.metrics.on_cached_request();
					let _ = sender.send(Ok(value));
					None
				} else {
					Some(Request::MinimumBackingVotes(index, sender))
				}
			},
<<<<<<< HEAD
			Request::ClientFeatures(sender) =>
				query!(client_features(), sender).map(|sender| Request::ClientFeatures(sender)),
=======
			Request::NodeFeatures(index, sender) => {
				if let Some(value) = self.requests_cache.node_features(index) {
					self.metrics.on_cached_request();
					let _ = sender.send(Ok(value.clone()));
					None
				} else {
					Some(Request::NodeFeatures(index, sender))
				}
			},
>>>>>>> ede4a362
		}
	}

	/// Spawn a runtime API request.
	fn spawn_request(&mut self, relay_parent: Hash, request: Request) {
		let client = self.client.clone();
		let metrics = self.metrics.clone();
		let (sender, receiver) = oneshot::channel();

		// TODO: make the cache great again https://github.com/paritytech/polkadot/issues/5546
		let request = match self.query_cache(relay_parent, request) {
			Some(request) => request,
			None => return,
		};

		let request = async move {
			let result = make_runtime_api_request(client, metrics, relay_parent, request).await;
			let _ = sender.send(result);
		}
		.boxed();

		self.spawn_handle
			.spawn_blocking(API_REQUEST_TASK_NAME, Some("runtime-api"), request);
		self.active_requests.push(receiver);
	}

	/// Poll the active runtime API requests.
	async fn poll_requests(&mut self) {
		// If there are no active requests, this future should be pending forever.
		if self.active_requests.len() == 0 {
			return futures::pending!()
		}

		// If there are active requests, this will always resolve to `Some(_)` when a request is
		// finished.
		if let Some(Ok(Some(result))) = self.active_requests.next().await {
			self.store_cache(result);
		}
	}

	/// Returns true if our `active_requests` queue is full.
	fn is_busy(&self) -> bool {
		self.active_requests.len() >= MAX_PARALLEL_REQUESTS
	}
}

#[overseer::contextbounds(RuntimeApi, prefix = self::overseer)]
async fn run<Client, Context>(
	mut ctx: Context,
	mut subsystem: RuntimeApiSubsystem<Client>,
) -> SubsystemResult<()>
where
	Client: RuntimeApiSubsystemClient + Send + Sync + 'static,
{
	loop {
		// Let's add some back pressure when the subsystem is running at `MAX_PARALLEL_REQUESTS`.
		// This can never block forever, because `active_requests` is owned by this task and any
		// mutations happen either in `poll_requests` or `spawn_request` - so if `is_busy` returns
		// true, then even if all of the requests finish before us calling `poll_requests` the
		// `active_requests` length remains invariant.
		if subsystem.is_busy() {
			// Since we are not using any internal waiting queues, we need to wait for exactly
			// one request to complete before we can read the next one from the overseer channel.
			let _ = subsystem.poll_requests().await;
		}

		select! {
			req = ctx.recv().fuse() => match req? {
				FromOrchestra::Signal(OverseerSignal::Conclude) => return Ok(()),
				FromOrchestra::Signal(OverseerSignal::ActiveLeaves(_)) => {},
				FromOrchestra::Signal(OverseerSignal::BlockFinalized(..)) => {},
				FromOrchestra::Communication { msg } => match msg {
					RuntimeApiMessage::Request(relay_parent, request) => {
						subsystem.spawn_request(relay_parent, request);
					},
				}
			},
			_ = subsystem.poll_requests().fuse() => {},
		}
	}
}

async fn make_runtime_api_request<Client>(
	client: Arc<Client>,
	metrics: Metrics,
	relay_parent: Hash,
	request: Request,
) -> Option<RequestResult>
where
	Client: RuntimeApiSubsystemClient + 'static,
{
	let _timer = metrics.time_make_runtime_api_request();

	macro_rules! query {
		($req_variant:ident, $api_name:ident ($($param:expr),*), ver = $version:expr, $sender:expr) => {{
			query!($req_variant, $api_name($($param),*), ver = $version, $sender, result = ( relay_parent $(, $param )* ) )
		}};
		($req_variant:ident, $api_name:ident ($($param:expr),*), ver = $version:expr, $sender:expr, result = ( $($results:expr),* ) ) => {{
			let sender = $sender;
			let version: u32 = $version;	// enforce type for the version expression
			let runtime_version = client.api_version_parachain_host(relay_parent).await
				.unwrap_or_else(|e| {
					gum::warn!(
						target: LOG_TARGET,
						"cannot query the runtime API version: {}",
						e,
					);
					Some(0)
				})
				.unwrap_or_else(|| {
					gum::warn!(
						target: LOG_TARGET,
						"no runtime version is reported"
					);
					0
				});

			let res = if runtime_version >= version {
				client.$api_name(relay_parent $(, $param.clone() )*).await
					.map_err(|e| RuntimeApiError::Execution {
						runtime_api_name: stringify!($api_name),
						source: std::sync::Arc::new(e),
					})
			} else {
				Err(RuntimeApiError::NotSupported {
					runtime_api_name: stringify!($api_name),
				})
			};
			metrics.on_request(res.is_ok());
			let _ = sender.send(res.clone());

			res.ok().map(|res| RequestResult::$req_variant($( $results, )* res))
		}}
	}

	match request {
		Request::Version(sender) => {
			let runtime_version = match client.api_version_parachain_host(relay_parent).await {
				Ok(Some(v)) => Ok(v),
				Ok(None) => Err(RuntimeApiError::NotSupported { runtime_api_name: "api_version" }),
				Err(e) => Err(RuntimeApiError::Execution {
					runtime_api_name: "api_version",
					source: std::sync::Arc::new(e),
				}),
			};

			let _ = sender.send(runtime_version.clone());
			runtime_version.ok().map(|v| RequestResult::Version(relay_parent, v))
		},

		Request::Authorities(sender) => query!(Authorities, authorities(), ver = 1, sender),
		Request::Validators(sender) => query!(Validators, validators(), ver = 1, sender),
		Request::ValidatorGroups(sender) => {
			query!(ValidatorGroups, validator_groups(), ver = 1, sender)
		},
		Request::AvailabilityCores(sender) => {
			query!(AvailabilityCores, availability_cores(), ver = 1, sender)
		},
		Request::PersistedValidationData(para, assumption, sender) => query!(
			PersistedValidationData,
			persisted_validation_data(para, assumption),
			ver = 1,
			sender
		),
		Request::AssumedValidationData(para, expected_persisted_validation_data_hash, sender) => {
			query!(
				AssumedValidationData,
				assumed_validation_data(para, expected_persisted_validation_data_hash),
				ver = 1,
				sender
			)
		},
		Request::CheckValidationOutputs(para, commitments, sender) => query!(
			CheckValidationOutputs,
			check_validation_outputs(para, commitments),
			ver = 1,
			sender
		),
		Request::SessionIndexForChild(sender) => {
			query!(SessionIndexForChild, session_index_for_child(), ver = 1, sender)
		},
		Request::ValidationCode(para, assumption, sender) => {
			query!(ValidationCode, validation_code(para, assumption), ver = 1, sender)
		},
		Request::ValidationCodeByHash(validation_code_hash, sender) => query!(
			ValidationCodeByHash,
			validation_code_by_hash(validation_code_hash),
			ver = 1,
			sender
		),
		Request::CandidatePendingAvailability(para, sender) => query!(
			CandidatePendingAvailability,
			candidate_pending_availability(para),
			ver = 1,
			sender
		),
		Request::CandidateEvents(sender) => {
			query!(CandidateEvents, candidate_events(), ver = 1, sender)
		},
		Request::SessionInfo(index, sender) => {
			query!(SessionInfo, session_info(index), ver = 2, sender)
		},
		Request::SessionExecutorParams(session_index, sender) => query!(
			SessionExecutorParams,
			session_executor_params(session_index),
			ver = Request::EXECUTOR_PARAMS_RUNTIME_REQUIREMENT,
			sender
		),
		Request::DmqContents(id, sender) => query!(DmqContents, dmq_contents(id), ver = 1, sender),
		Request::InboundHrmpChannelsContents(id, sender) => {
			query!(InboundHrmpChannelsContents, inbound_hrmp_channels_contents(id), ver = 1, sender)
		},
		Request::CurrentBabeEpoch(sender) => {
			query!(CurrentBabeEpoch, current_epoch(), ver = 1, sender)
		},
		Request::FetchOnChainVotes(sender) => {
			query!(FetchOnChainVotes, on_chain_votes(), ver = 1, sender)
		},
		Request::SubmitPvfCheckStatement(stmt, signature, sender) => {
			query!(
				SubmitPvfCheckStatement,
				submit_pvf_check_statement(stmt, signature),
				ver = 2,
				sender
			)
		},
		Request::PvfsRequirePrecheck(sender) => {
			query!(PvfsRequirePrecheck, pvfs_require_precheck(), ver = 2, sender)
		},
		Request::ValidationCodeHash(para, assumption, sender) => {
			query!(ValidationCodeHash, validation_code_hash(para, assumption), ver = 2, sender)
		},
		Request::Disputes(sender) => {
			query!(Disputes, disputes(), ver = Request::DISPUTES_RUNTIME_REQUIREMENT, sender)
		},
		Request::UnappliedSlashes(sender) => query!(
			UnappliedSlashes,
			unapplied_slashes(),
			ver = Request::UNAPPLIED_SLASHES_RUNTIME_REQUIREMENT,
			sender
		),
		Request::KeyOwnershipProof(validator_id, sender) => query!(
			KeyOwnershipProof,
			key_ownership_proof(validator_id),
			ver = Request::KEY_OWNERSHIP_PROOF_RUNTIME_REQUIREMENT,
			sender
		),
		Request::SubmitReportDisputeLost(dispute_proof, key_ownership_proof, sender) => query!(
			SubmitReportDisputeLost,
			submit_report_dispute_lost(dispute_proof, key_ownership_proof),
			ver = Request::SUBMIT_REPORT_DISPUTE_LOST_RUNTIME_REQUIREMENT,
			sender
		),
		Request::MinimumBackingVotes(index, sender) => query!(
			MinimumBackingVotes,
			minimum_backing_votes(index),
			ver = Request::MINIMUM_BACKING_VOTES_RUNTIME_REQUIREMENT,
			sender
		),
		Request::DisabledValidators(sender) => query!(
			DisabledValidators,
			disabled_validators(),
			ver = Request::DISABLED_VALIDATORS_RUNTIME_REQUIREMENT,
			sender
		),
		Request::ParaBackingState(para, sender) => {
			query!(
				ParaBackingState,
				para_backing_state(para),
				ver = Request::ASYNC_BACKING_STATE_RUNTIME_REQUIREMENT,
				sender
			)
		},
		Request::AsyncBackingParams(sender) => {
			query!(
				AsyncBackingParams,
				async_backing_params(),
				ver = Request::ASYNC_BACKING_STATE_RUNTIME_REQUIREMENT,
				sender
			)
		},
<<<<<<< HEAD
		Request::ClientFeatures(sender) => query!(
			ClientFeatures,
			client_features(),
			ver = Request::CLIENT_FEATURES_RUNTIME_REQUIREMENT,
			sender
=======
		Request::NodeFeatures(index, sender) => query!(
			NodeFeatures,
			node_features(),
			ver = Request::NODE_FEATURES_RUNTIME_REQUIREMENT,
			sender,
			result = (index)
>>>>>>> ede4a362
		),
	}
}<|MERGE_RESOLUTION|>--- conflicted
+++ resolved
@@ -173,13 +173,8 @@
 				.cache_para_backing_state((relay_parent, para_id), constraints),
 			AsyncBackingParams(relay_parent, params) =>
 				self.requests_cache.cache_async_backing_params(relay_parent, params),
-<<<<<<< HEAD
-			ClientFeatures(relay_parent, params) =>
-				self.requests_cache.cache_client_features(relay_parent, params),
-=======
 			NodeFeatures(session_index, params) =>
 				self.requests_cache.cache_node_features(session_index, params),
->>>>>>> ede4a362
 		}
 	}
 
@@ -320,10 +315,6 @@
 					Some(Request::MinimumBackingVotes(index, sender))
 				}
 			},
-<<<<<<< HEAD
-			Request::ClientFeatures(sender) =>
-				query!(client_features(), sender).map(|sender| Request::ClientFeatures(sender)),
-=======
 			Request::NodeFeatures(index, sender) => {
 				if let Some(value) = self.requests_cache.node_features(index) {
 					self.metrics.on_cached_request();
@@ -333,7 +324,6 @@
 					Some(Request::NodeFeatures(index, sender))
 				}
 			},
->>>>>>> ede4a362
 		}
 	}
 
@@ -615,20 +605,12 @@
 				sender
 			)
 		},
-<<<<<<< HEAD
-		Request::ClientFeatures(sender) => query!(
-			ClientFeatures,
-			client_features(),
-			ver = Request::CLIENT_FEATURES_RUNTIME_REQUIREMENT,
-			sender
-=======
 		Request::NodeFeatures(index, sender) => query!(
 			NodeFeatures,
 			node_features(),
 			ver = Request::NODE_FEATURES_RUNTIME_REQUIREMENT,
 			sender,
 			result = (index)
->>>>>>> ede4a362
 		),
 	}
 }