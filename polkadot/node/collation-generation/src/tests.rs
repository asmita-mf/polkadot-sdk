// Copyright (C) Parity Technologies (UK) Ltd.
// This file is part of Polkadot.

// Polkadot is free software: you can redistribute it and/or modify
// it under the terms of the GNU General Public License as published by
// the Free Software Foundation, either version 3 of the License, or
// (at your option) any later version.

// Polkadot is distributed in the hope that it will be useful,
// but WITHOUT ANY WARRANTY; without even the implied warranty of
// MERCHANTABILITY or FITNESS FOR A PARTICULAR PURPOSE.  See the
// GNU General Public License for more details.

// You should have received a copy of the GNU General Public License
// along with Polkadot.  If not, see <http://www.gnu.org/licenses/>.

use super::*;
use assert_matches::assert_matches;
use futures::{
	lock::Mutex,
	task::{Context as FuturesContext, Poll},
	Future,
};
use polkadot_node_primitives::{BlockData, Collation, CollationResult, MaybeCompressedPoV, PoV};
use polkadot_node_subsystem::{
	errors::RuntimeApiError,
	messages::{AllMessages, RuntimeApiMessage, RuntimeApiRequest},
	ActivatedLeaf,
};
use polkadot_node_subsystem_test_helpers::{subsystem_test_harness, TestSubsystemContextHandle};
use polkadot_node_subsystem_util::TimeoutExt;
use polkadot_primitives::{
	async_backing::{BackingState, CandidatePendingAvailability},
	AsyncBackingParams, BlockNumber, CollatorPair, HeadData, PersistedValidationData,
	ScheduledCore, ValidationCode,
};
use rstest::rstest;
use sp_keyring::sr25519::Keyring as Sr25519Keyring;
use std::pin::Pin;
use test_helpers::{
	dummy_candidate_descriptor, dummy_hash, dummy_head_data, dummy_validator, make_candidate,
};

type VirtualOverseer = TestSubsystemContextHandle<CollationGenerationMessage>;

fn test_harness<T: Future<Output = VirtualOverseer>>(test: impl FnOnce(VirtualOverseer) -> T) {
	let pool = sp_core::testing::TaskExecutor::new();
	let (context, virtual_overseer) =
		polkadot_node_subsystem_test_helpers::make_subsystem_context(pool);
	let subsystem = async move {
		let subsystem = crate::CollationGenerationSubsystem::new(Metrics::default());

		subsystem.run(context).await;
	};

	let test_fut = test(virtual_overseer);

	futures::pin_mut!(test_fut);
	futures::executor::block_on(futures::future::join(
		async move {
			let mut virtual_overseer = test_fut.await;
			// Ensure we have handled all responses.
			if let Ok(Some(msg)) = virtual_overseer.rx.try_next() {
				panic!("Did not handle all responses: {:?}", msg);
			}
			// Conclude.
			virtual_overseer.send(FromOrchestra::Signal(OverseerSignal::Conclude)).await;
		},
		subsystem,
	));
}

fn test_collation() -> Collation {
	Collation {
		upward_messages: Default::default(),
		horizontal_messages: Default::default(),
		new_validation_code: None,
		head_data: dummy_head_data(),
		proof_of_validity: MaybeCompressedPoV::Raw(PoV { block_data: BlockData(Vec::new()) }),
		processed_downward_messages: 0_u32,
		hrmp_watermark: 0_u32.into(),
	}
}

fn test_collation_compressed() -> Collation {
	let mut collation = test_collation();
	let compressed = collation.proof_of_validity.clone().into_compressed();
	collation.proof_of_validity = MaybeCompressedPoV::Compressed(compressed);
	collation
}

fn test_validation_data() -> PersistedValidationData {
	let mut persisted_validation_data = PersistedValidationData::default();
	persisted_validation_data.max_pov_size = 1024;
	persisted_validation_data
}

// Box<dyn Future<Output = Collation> + Unpin + Send
struct TestCollator;

impl Future for TestCollator {
	type Output = Option<CollationResult>;

	fn poll(self: Pin<&mut Self>, _cx: &mut FuturesContext) -> Poll<Self::Output> {
		Poll::Ready(Some(CollationResult { collation: test_collation(), result_sender: None }))
	}
}

impl Unpin for TestCollator {}

const TIMEOUT: std::time::Duration = std::time::Duration::from_millis(2000);

async fn overseer_recv(overseer: &mut VirtualOverseer) -> AllMessages {
	overseer
		.recv()
		.timeout(TIMEOUT)
		.await
		.expect(&format!("{:?} is long enough to receive messages", TIMEOUT))
}

fn test_config<Id: Into<ParaId>>(para_id: Id) -> CollationGenerationConfig {
	CollationGenerationConfig {
		key: CollatorPair::generate().0,
		collator: Some(Box::new(|_: Hash, _vd: &PersistedValidationData| TestCollator.boxed())),
		para_id: para_id.into(),
	}
}

fn test_config_no_collator<Id: Into<ParaId>>(para_id: Id) -> CollationGenerationConfig {
	CollationGenerationConfig {
		key: CollatorPair::generate().0,
		collator: None,
		para_id: para_id.into(),
	}
}

fn scheduled_core_for<Id: Into<ParaId>>(para_id: Id) -> ScheduledCore {
	ScheduledCore { para_id: para_id.into(), collator: None }
}

fn dummy_candidate_pending_availability(
	para_id: ParaId,
	candidate_relay_parent: Hash,
	relay_parent_number: BlockNumber,
) -> CandidatePendingAvailability {
	let (candidate, _pvd) = make_candidate(
		candidate_relay_parent,
		relay_parent_number,
		para_id,
		dummy_head_data(),
		HeadData(vec![1]),
		ValidationCode(vec![1, 2, 3]).hash(),
	);
	let candidate_hash = candidate.hash();

	CandidatePendingAvailability {
		candidate_hash,
		descriptor: candidate.descriptor,
		commitments: candidate.commitments,
		relay_parent_number,
		max_pov_size: 5 * 1024 * 1024,
	}
}

fn dummy_backing_state(pending_availability: Vec<CandidatePendingAvailability>) -> BackingState {
	let constraints = helpers::dummy_constraints(
		0,
		vec![0],
		dummy_head_data(),
		ValidationCodeHash::from(Hash::repeat_byte(42)),
	);

	BackingState { constraints, pending_availability }
}

#[rstest]
#[case(RuntimeApiRequest::CLAIM_QUEUE_RUNTIME_REQUIREMENT - 1)]
#[case(RuntimeApiRequest::CLAIM_QUEUE_RUNTIME_REQUIREMENT)]
fn requests_availability_per_relay_parent(#[case] runtime_version: u32) {
	let activated_hashes: Vec<Hash> =
		vec![[1; 32].into(), [4; 32].into(), [9; 32].into(), [16; 32].into()];

	let requested_availability_cores = Arc::new(Mutex::new(Vec::new()));

	let overseer_requested_availability_cores = requested_availability_cores.clone();
	let overseer = |mut handle: TestSubsystemContextHandle<CollationGenerationMessage>| async move {
		loop {
			match handle.try_recv().await {
				None => break,
				Some(AllMessages::RuntimeApi(RuntimeApiMessage::Request(hash, RuntimeApiRequest::AvailabilityCores(tx)))) => {
					overseer_requested_availability_cores.lock().await.push(hash);
					tx.send(Ok(vec![])).unwrap();
				}
				Some(AllMessages::RuntimeApi(RuntimeApiMessage::Request(_hash, RuntimeApiRequest::Validators(tx)))) => {
					tx.send(Ok(vec![dummy_validator(); 3])).unwrap();
				}
				Some(AllMessages::RuntimeApi(RuntimeApiMessage::Request(
					_hash,
					RuntimeApiRequest::AsyncBackingParams(
						tx,
					),
				))) => {
					tx.send(Err(RuntimeApiError::NotSupported { runtime_api_name: "doesnt_matter" })).unwrap();
				},
				Some(AllMessages::RuntimeApi(RuntimeApiMessage::Request(
					_hash,
					RuntimeApiRequest::Version(tx),
				))) => {
					tx.send(Ok(runtime_version)).unwrap();
				},
				Some(AllMessages::RuntimeApi(RuntimeApiMessage::Request(
					_hash,
					RuntimeApiRequest::ClaimQueue(tx),
				))) if runtime_version >= RuntimeApiRequest::CLAIM_QUEUE_RUNTIME_REQUIREMENT => {
					tx.send(Ok(BTreeMap::new())).unwrap();
				},
				Some(AllMessages::RuntimeApi(RuntimeApiMessage::Request(
					_hash,
					RuntimeApiRequest::ParaBackingState(_para_id, tx),
				))) => {
					tx.send(Ok(Some(dummy_backing_state(vec![])))).unwrap();
				},
				Some(msg) => panic!("didn't expect any other overseer requests given no availability cores; got {:?}", msg),
			}
		}
	};

	let subsystem_activated_hashes = activated_hashes.clone();
	subsystem_test_harness(overseer, |mut ctx| async move {
		handle_new_activations(
			Arc::new(test_config(123u32)),
			subsystem_activated_hashes,
			&mut ctx,
			Metrics(None),
		)
		.await
		.unwrap();
	});

	let mut requested_availability_cores = Arc::try_unwrap(requested_availability_cores)
		.expect("overseer should have shut down by now")
		.into_inner();
	requested_availability_cores.sort();

	assert_eq!(requested_availability_cores, activated_hashes);
}

#[rstest]
#[case(RuntimeApiRequest::CLAIM_QUEUE_RUNTIME_REQUIREMENT - 1)]
#[case(RuntimeApiRequest::CLAIM_QUEUE_RUNTIME_REQUIREMENT)]
fn requests_validation_data_for_scheduled_matches(#[case] runtime_version: u32) {
	let activated_hashes: Vec<Hash> = vec![
		Hash::repeat_byte(1),
		Hash::repeat_byte(4),
		Hash::repeat_byte(9),
		Hash::repeat_byte(16),
	];

	let requested_validation_data = Arc::new(Mutex::new(Vec::new()));

	let overseer_requested_validation_data = requested_validation_data.clone();
	let overseer = |mut handle: TestSubsystemContextHandle<CollationGenerationMessage>| async move {
		loop {
			match handle.try_recv().await {
				None => break,
				Some(AllMessages::RuntimeApi(RuntimeApiMessage::Request(
					hash,
					RuntimeApiRequest::AvailabilityCores(tx),
				))) => {
					tx.send(Ok(vec![
						CoreState::Free,
						// this is weird, see explanation below
						CoreState::Scheduled(scheduled_core_for(
							(hash.as_fixed_bytes()[0] * 4) as u32,
						)),
						CoreState::Scheduled(scheduled_core_for(
							(hash.as_fixed_bytes()[0] * 5) as u32,
						)),
					]))
					.unwrap();
				},
				Some(AllMessages::RuntimeApi(RuntimeApiMessage::Request(
					hash,
					RuntimeApiRequest::PersistedValidationData(
						_para_id,
						_occupied_core_assumption,
						tx,
					),
				))) => {
					overseer_requested_validation_data.lock().await.push(hash);
					tx.send(Ok(None)).unwrap();
				},
				Some(AllMessages::RuntimeApi(RuntimeApiMessage::Request(
					_hash,
					RuntimeApiRequest::Validators(tx),
				))) => {
					tx.send(Ok(vec![dummy_validator(); 3])).unwrap();
				},
				Some(AllMessages::RuntimeApi(RuntimeApiMessage::Request(
					_hash,
					RuntimeApiRequest::AsyncBackingParams(tx),
				))) => {
					tx.send(Err(RuntimeApiError::NotSupported {
						runtime_api_name: "doesnt_matter",
					}))
					.unwrap();
				},
				Some(AllMessages::RuntimeApi(RuntimeApiMessage::Request(
					_hash,
					RuntimeApiRequest::Version(tx),
				))) => {
					tx.send(Ok(runtime_version)).unwrap();
				},
				Some(AllMessages::RuntimeApi(RuntimeApiMessage::Request(
					_hash,
					RuntimeApiRequest::ClaimQueue(tx),
				))) if runtime_version >= RuntimeApiRequest::CLAIM_QUEUE_RUNTIME_REQUIREMENT => {
					tx.send(Ok(BTreeMap::new())).unwrap();
				},
				Some(AllMessages::RuntimeApi(RuntimeApiMessage::Request(
					_hash,
					RuntimeApiRequest::ParaBackingState(_para_id, tx),
				))) => {
					tx.send(Ok(Some(dummy_backing_state(vec![])))).unwrap();
				},
				Some(msg) => {
					panic!("didn't expect any other overseer requests; got {:?}", msg)
				},
			}
		}
	};

	subsystem_test_harness(overseer, |mut ctx| async move {
		handle_new_activations(
			Arc::new(test_config(16)),
			activated_hashes,
			&mut ctx,
			Metrics(None),
		)
		.await
		.unwrap();
	});

	let requested_validation_data = Arc::try_unwrap(requested_validation_data)
		.expect("overseer should have shut down by now")
		.into_inner();

	// the only activated hash should be from the 4 hash:
	// each activated hash generates two scheduled cores: one with its value * 4, one with its value
	// * 5 given that the test configuration has a `para_id` of 16, there's only one way to get that
	// value: with the 4 hash.
	assert_eq!(requested_validation_data, vec![[4; 32].into()]);
}

#[rstest]
#[case(RuntimeApiRequest::CLAIM_QUEUE_RUNTIME_REQUIREMENT - 1)]
#[case(RuntimeApiRequest::CLAIM_QUEUE_RUNTIME_REQUIREMENT)]
fn sends_distribute_collation_message(#[case] runtime_version: u32) {
	let activated_hashes: Vec<Hash> = vec![
		Hash::repeat_byte(1),
		Hash::repeat_byte(4),
		Hash::repeat_byte(9),
		Hash::repeat_byte(16),
	];

	// empty vec doesn't allocate on the heap, so it's ok we throw it away
	let to_collator_protocol = Arc::new(Mutex::new(Vec::new()));
	let inner_to_collator_protocol = to_collator_protocol.clone();

	let overseer = |mut handle: TestSubsystemContextHandle<CollationGenerationMessage>| async move {
		loop {
			match handle.try_recv().await {
				None => break,
				Some(AllMessages::RuntimeApi(RuntimeApiMessage::Request(
					hash,
					RuntimeApiRequest::AvailabilityCores(tx),
				))) => {
					tx.send(Ok(vec![
						CoreState::Free,
						// this is weird, see explanation below
						CoreState::Scheduled(scheduled_core_for(
							(hash.as_fixed_bytes()[0] * 4) as u32,
						)),
						CoreState::Scheduled(scheduled_core_for(
							(hash.as_fixed_bytes()[0] * 5) as u32,
						)),
					]))
					.unwrap();
				},
				Some(AllMessages::RuntimeApi(RuntimeApiMessage::Request(
					_hash,
					RuntimeApiRequest::PersistedValidationData(
						_para_id,
						_occupied_core_assumption,
						tx,
					),
				))) => {
					tx.send(Ok(Some(test_validation_data()))).unwrap();
				},
				Some(AllMessages::RuntimeApi(RuntimeApiMessage::Request(
					_hash,
					RuntimeApiRequest::Validators(tx),
				))) => {
					tx.send(Ok(vec![dummy_validator(); 3])).unwrap();
				},
				Some(AllMessages::RuntimeApi(RuntimeApiMessage::Request(
					_hash,
					RuntimeApiRequest::ValidationCodeHash(
						_para_id,
						OccupiedCoreAssumption::Free,
						tx,
					),
				))) => {
					tx.send(Ok(Some(ValidationCode(vec![1, 2, 3]).hash()))).unwrap();
				},
				Some(AllMessages::RuntimeApi(RuntimeApiMessage::Request(
					_hash,
					RuntimeApiRequest::AsyncBackingParams(tx),
				))) => {
					tx.send(Err(RuntimeApiError::NotSupported {
						runtime_api_name: "doesnt_matter",
					}))
					.unwrap();
				},
				Some(AllMessages::RuntimeApi(RuntimeApiMessage::Request(
					_hash,
					RuntimeApiRequest::Version(tx),
				))) => {
					tx.send(Ok(runtime_version)).unwrap();
				},
				Some(AllMessages::RuntimeApi(RuntimeApiMessage::Request(
					_hash,
					RuntimeApiRequest::ClaimQueue(tx),
				))) if runtime_version >= RuntimeApiRequest::CLAIM_QUEUE_RUNTIME_REQUIREMENT => {
					tx.send(Ok(BTreeMap::new())).unwrap();
				},
				Some(AllMessages::RuntimeApi(RuntimeApiMessage::Request(
					_hash,
					RuntimeApiRequest::ParaBackingState(_para_id, tx),
				))) => {
					tx.send(Ok(Some(dummy_backing_state(vec![])))).unwrap();
				},
				Some(msg @ AllMessages::CollatorProtocol(_)) => {
					inner_to_collator_protocol.lock().await.push(msg);
				},
				Some(msg) => {
					panic!("didn't expect any other overseer requests; got {:?}", msg)
				},
			}
		}
	};

	let config = Arc::new(test_config(16));
	let subsystem_config = config.clone();

	subsystem_test_harness(overseer, |mut ctx| async move {
		handle_new_activations(subsystem_config, activated_hashes, &mut ctx, Metrics(None))
			.await
			.unwrap();
	});

	let mut to_collator_protocol = Arc::try_unwrap(to_collator_protocol)
		.expect("subsystem should have shut down by now")
		.into_inner();

	// we expect a single message to be sent, containing a candidate receipt.
	// we don't care too much about the `commitments_hash` right now, but let's ensure that we've
	// calculated the correct descriptor
	let expect_pov_hash = test_collation_compressed().proof_of_validity.into_compressed().hash();
	let expect_validation_data_hash = test_validation_data().hash();
	let expect_relay_parent = Hash::repeat_byte(4);
	let expect_validation_code_hash = ValidationCode(vec![1, 2, 3]).hash();
	let expect_payload = collator_signature_payload(
		&expect_relay_parent,
		&config.para_id,
		&expect_validation_data_hash,
		&expect_pov_hash,
		&expect_validation_code_hash,
	);
	let expect_descriptor = CandidateDescriptor {
		signature: config.key.sign(&expect_payload),
		para_id: config.para_id,
		relay_parent: expect_relay_parent,
		collator: config.key.public(),
		persisted_validation_data_hash: expect_validation_data_hash,
		pov_hash: expect_pov_hash,
		erasure_root: dummy_hash(), // this isn't something we're checking right now
		para_head: test_collation().head_data.hash(),
		validation_code_hash: expect_validation_code_hash,
	};

	assert_eq!(to_collator_protocol.len(), 1);
	match AllMessages::from(to_collator_protocol.pop().unwrap()) {
		AllMessages::CollatorProtocol(CollatorProtocolMessage::DistributeCollation {
			candidate_receipt,
			..
		}) => {
			let CandidateReceipt { descriptor, .. } = candidate_receipt;
			// signature generation is non-deterministic, so we can't just assert that the
			// expected descriptor is correct. What we can do is validate that the produced
			// descriptor has a valid signature, then just copy in the generated signature
			// and check the rest of the fields for equality.
			assert!(CollatorPair::verify(
				&descriptor.signature,
				&collator_signature_payload(
					&descriptor.relay_parent,
					&descriptor.para_id,
					&descriptor.persisted_validation_data_hash,
					&descriptor.pov_hash,
					&descriptor.validation_code_hash,
				)
				.as_ref(),
				&descriptor.collator,
			));
			let expect_descriptor = {
				let mut expect_descriptor = expect_descriptor;
				expect_descriptor.signature = descriptor.signature.clone();
				expect_descriptor.erasure_root = descriptor.erasure_root;
				expect_descriptor
			};
			assert_eq!(descriptor, expect_descriptor);
		},
		_ => panic!("received wrong message type"),
	}
}

#[rstest]
#[case(RuntimeApiRequest::CLAIM_QUEUE_RUNTIME_REQUIREMENT - 1)]
#[case(RuntimeApiRequest::CLAIM_QUEUE_RUNTIME_REQUIREMENT)]
fn fallback_when_no_validation_code_hash_api(#[case] runtime_version: u32) {
	// This is a variant of the above test, but with the validation code hash API disabled.

	let activated_hashes: Vec<Hash> = vec![
		Hash::repeat_byte(1),
		Hash::repeat_byte(4),
		Hash::repeat_byte(9),
		Hash::repeat_byte(16),
	];

	// empty vec doesn't allocate on the heap, so it's ok we throw it away
	let to_collator_protocol = Arc::new(Mutex::new(Vec::new()));
	let inner_to_collator_protocol = to_collator_protocol.clone();

	let overseer = |mut handle: TestSubsystemContextHandle<CollationGenerationMessage>| async move {
		loop {
			match handle.try_recv().await {
				None => break,
				Some(AllMessages::RuntimeApi(RuntimeApiMessage::Request(
					hash,
					RuntimeApiRequest::AvailabilityCores(tx),
				))) => {
					tx.send(Ok(vec![
						CoreState::Free,
						CoreState::Scheduled(scheduled_core_for(
							(hash.as_fixed_bytes()[0] * 4) as u32,
						)),
						CoreState::Scheduled(scheduled_core_for(
							(hash.as_fixed_bytes()[0] * 5) as u32,
						)),
					]))
					.unwrap();
				},
				Some(AllMessages::RuntimeApi(RuntimeApiMessage::Request(
					_hash,
					RuntimeApiRequest::PersistedValidationData(
						_para_id,
						_occupied_core_assumption,
						tx,
					),
				))) => {
					tx.send(Ok(Some(test_validation_data()))).unwrap();
				},
				Some(AllMessages::RuntimeApi(RuntimeApiMessage::Request(
					_hash,
					RuntimeApiRequest::Validators(tx),
				))) => {
					tx.send(Ok(vec![dummy_validator(); 3])).unwrap();
				},
				Some(AllMessages::RuntimeApi(RuntimeApiMessage::Request(
					_hash,
					RuntimeApiRequest::ValidationCodeHash(
						_para_id,
						OccupiedCoreAssumption::Free,
						tx,
					),
				))) => {
					tx.send(Err(RuntimeApiError::NotSupported {
						runtime_api_name: "validation_code_hash",
					}))
					.unwrap();
				},
				Some(AllMessages::RuntimeApi(RuntimeApiMessage::Request(
					_hash,
					RuntimeApiRequest::ValidationCode(_para_id, OccupiedCoreAssumption::Free, tx),
				))) => {
					tx.send(Ok(Some(ValidationCode(vec![1, 2, 3])))).unwrap();
				},
				Some(AllMessages::RuntimeApi(RuntimeApiMessage::Request(
					_hash,
					RuntimeApiRequest::AsyncBackingParams(tx),
				))) => {
					tx.send(Err(RuntimeApiError::NotSupported {
						runtime_api_name: "doesnt_matter",
					}))
					.unwrap();
				},
				Some(AllMessages::RuntimeApi(RuntimeApiMessage::Request(
					_hash,
					RuntimeApiRequest::Version(tx),
				))) => {
					tx.send(Ok(runtime_version)).unwrap();
				},
				Some(msg @ AllMessages::CollatorProtocol(_)) => {
					inner_to_collator_protocol.lock().await.push(msg);
				},
				Some(AllMessages::RuntimeApi(RuntimeApiMessage::Request(
					_hash,
					RuntimeApiRequest::ClaimQueue(tx),
				))) if runtime_version >= RuntimeApiRequest::CLAIM_QUEUE_RUNTIME_REQUIREMENT => {
					let res = BTreeMap::<CoreIndex, VecDeque<ParaId>>::new();
					tx.send(Ok(res)).unwrap();
				},
				Some(AllMessages::RuntimeApi(RuntimeApiMessage::Request(
					_hash,
					RuntimeApiRequest::ParaBackingState(_para_id, tx),
				))) => {
					tx.send(Ok(Some(dummy_backing_state(vec![])))).unwrap();
				},
				Some(msg) => {
					panic!("didn't expect any other overseer requests; got {:?}", msg)
				},
			}
		}
	};

	let config = Arc::new(test_config(16u32));
	let subsystem_config = config.clone();

	// empty vec doesn't allocate on the heap, so it's ok we throw it away
	subsystem_test_harness(overseer, |mut ctx| async move {
		handle_new_activations(subsystem_config, activated_hashes, &mut ctx, Metrics(None))
			.await
			.unwrap();
	});

	let to_collator_protocol = Arc::try_unwrap(to_collator_protocol)
		.expect("subsystem should have shut down by now")
		.into_inner();

	let expect_validation_code_hash = ValidationCode(vec![1, 2, 3]).hash();

	assert_eq!(to_collator_protocol.len(), 1);
	match &to_collator_protocol[0] {
		AllMessages::CollatorProtocol(CollatorProtocolMessage::DistributeCollation {
			candidate_receipt,
			..
		}) => {
			let CandidateReceipt { descriptor, .. } = candidate_receipt;
			assert_eq!(expect_validation_code_hash, descriptor.validation_code_hash);
		},
		_ => panic!("received wrong message type"),
	}
}

#[test]
fn submit_collation_is_no_op_before_initialization() {
	test_harness(|mut virtual_overseer| async move {
		virtual_overseer
			.send(FromOrchestra::Communication {
				msg: CollationGenerationMessage::SubmitCollation(SubmitCollationParams {
					relay_parent: Hash::repeat_byte(0),
					collation: test_collation(),
					parent_head: vec![1, 2, 3].into(),
					validation_code_hash: Hash::repeat_byte(1).into(),
					result_sender: None,
					core_index: CoreIndex(0),
				}),
			})
			.await;

		virtual_overseer
	});
}

#[test]
fn submit_collation_leads_to_distribution() {
	let relay_parent = Hash::repeat_byte(0);
	let validation_code_hash = ValidationCodeHash::from(Hash::repeat_byte(42));
	let parent_head = dummy_head_data();
	let para_id = ParaId::from(5);
	let expected_pvd = PersistedValidationData {
		parent_head: parent_head.clone(),
		relay_parent_number: 10,
		relay_parent_storage_root: Hash::repeat_byte(1),
		max_pov_size: 1024,
	};

	test_harness(|mut virtual_overseer| async move {
		virtual_overseer
			.send(FromOrchestra::Communication {
				msg: CollationGenerationMessage::Initialize(test_config_no_collator(para_id)),
			})
			.await;

		virtual_overseer
			.send(FromOrchestra::Communication {
				msg: CollationGenerationMessage::SubmitCollation(SubmitCollationParams {
					relay_parent,
					collation: test_collation(),
					parent_head: dummy_head_data(),
					validation_code_hash,
					result_sender: None,
					core_index: CoreIndex(0),
				}),
			})
			.await;

		assert_matches!(
			overseer_recv(&mut virtual_overseer).await,
			AllMessages::RuntimeApi(RuntimeApiMessage::Request(rp, RuntimeApiRequest::Validators(tx))) => {
				assert_eq!(rp, relay_parent);
				let _ = tx.send(Ok(vec![
					Sr25519Keyring::Alice.public().into(),
					Sr25519Keyring::Bob.public().into(),
					Sr25519Keyring::Charlie.public().into(),
				]));
			}
		);

		assert_matches!(
			overseer_recv(&mut virtual_overseer).await,
			AllMessages::RuntimeApi(RuntimeApiMessage::Request(rp, RuntimeApiRequest::PersistedValidationData(id, a, tx))) => {
				assert_eq!(rp, relay_parent);
				assert_eq!(id, para_id);
				assert_eq!(a, OccupiedCoreAssumption::TimedOut);

				// Candidate receipt should be constructed with the real parent head.
				let mut pvd = expected_pvd.clone();
				pvd.parent_head = vec![4, 5, 6].into();
				let _ = tx.send(Ok(Some(pvd)));
			}
		);

		assert_matches!(
			overseer_recv(&mut virtual_overseer).await,
			AllMessages::CollatorProtocol(CollatorProtocolMessage::DistributeCollation {
				candidate_receipt,
				parent_head_data_hash,
				..
			}) => {
				let CandidateReceipt { descriptor, .. } = candidate_receipt;
				assert_eq!(parent_head_data_hash, parent_head.hash());
				assert_eq!(descriptor.persisted_validation_data_hash, expected_pvd.hash());
				assert_eq!(descriptor.para_head, dummy_head_data().hash());
				assert_eq!(descriptor.validation_code_hash, validation_code_hash);
			}
		);

		virtual_overseer
	});
}

// There is one core in `Occupied` state and async backing is enabled. On new head activation
// `CollationGeneration` should produce and distribute a new collation.
#[rstest]
#[case(RuntimeApiRequest::CLAIM_QUEUE_RUNTIME_REQUIREMENT - 1)]
#[case(RuntimeApiRequest::CLAIM_QUEUE_RUNTIME_REQUIREMENT)]
fn distribute_collation_for_occupied_core_with_async_backing_enabled(#[case] runtime_version: u32) {
	let activated_hash: Hash = [1; 32].into();
	let para_id = ParaId::from(5);

	// One core, in occupied state. The data in `CoreState` and `ClaimQueue` should match.
	let cores: Vec<CoreState> = vec![CoreState::Occupied(polkadot_primitives::OccupiedCore {
		next_up_on_available: Some(ScheduledCore { para_id, collator: None }),
		occupied_since: 1,
		time_out_at: 10,
		next_up_on_time_out: Some(ScheduledCore { para_id, collator: None }),
		availability: Default::default(), // doesn't matter
		group_responsible: polkadot_primitives::GroupIndex(0),
		candidate_hash: Default::default(),
		candidate_descriptor: dummy_candidate_descriptor(dummy_hash()),
	})];
	let claim_queue = BTreeMap::from([(CoreIndex::from(0), VecDeque::from([para_id]))]);

	test_harness(|mut virtual_overseer| async move {
		helpers::initialize_collator(&mut virtual_overseer, para_id).await;
		helpers::activate_new_head(&mut virtual_overseer, activated_hash).await;

		let pending_availability =
			vec![dummy_candidate_pending_availability(para_id, activated_hash, 1)];
		helpers::handle_runtime_calls_on_new_head_activation(
			&mut virtual_overseer,
			activated_hash,
			AsyncBackingParams { max_candidate_depth: 1, allowed_ancestry_len: 1 },
			cores,
			runtime_version,
			claim_queue,
			pending_availability,
		)
		.await;
		helpers::handle_core_processing_for_a_leaf(
			&mut virtual_overseer,
			activated_hash,
			para_id,
			// `CoreState` is `Occupied` => `OccupiedCoreAssumption` is `Included`
			OccupiedCoreAssumption::Included,
			1,
		)
		.await;

		virtual_overseer
	});
}

// There are variable number of cores of cores in `Occupied` state and async backing is enabled.
// On new head activation `CollationGeneration` should produce and distribute a new collation
// with proper assumption about the para candidate chain availability at next block.
#[rstest]
#[case(0)]
#[case(1)]
#[case(2)]
fn distribute_collation_for_occupied_cores_with_async_backing_enabled_and_elastic_scaling(
	#[case] candidates_pending_avail: u32,
) {
	let activated_hash: Hash = [1; 32].into();
	let para_id = ParaId::from(5);

	let cores = (0..candidates_pending_avail)
		.into_iter()
		.map(|idx| {
			CoreState::Occupied(polkadot_primitives::OccupiedCore {
				next_up_on_available: Some(ScheduledCore { para_id, collator: None }),
				occupied_since: 0,
				time_out_at: 10,
				next_up_on_time_out: Some(ScheduledCore { para_id, collator: None }),
				availability: Default::default(), // doesn't matter
				group_responsible: polkadot_primitives::GroupIndex(idx as u32),
				candidate_hash: Default::default(),
				candidate_descriptor: dummy_candidate_descriptor(dummy_hash()),
			})
		})
		.collect::<Vec<_>>();

	let pending_availability = (0..candidates_pending_avail)
		.into_iter()
		.map(|_idx| dummy_candidate_pending_availability(para_id, activated_hash, 0))
		.collect::<Vec<_>>();

	let claim_queue = cores
		.iter()
		.enumerate()
		.map(|(idx, _core)| (CoreIndex::from(idx as u32), VecDeque::from([para_id])))
		.collect::<BTreeMap<_, _>>();
	let total_cores = cores.len();

	test_harness(|mut virtual_overseer| async move {
		helpers::initialize_collator(&mut virtual_overseer, para_id).await;
		helpers::activate_new_head(&mut virtual_overseer, activated_hash).await;
		helpers::handle_runtime_calls_on_new_head_activation(
			&mut virtual_overseer,
			activated_hash,
			AsyncBackingParams { max_candidate_depth: 1, allowed_ancestry_len: 1 },
			cores,
			// Using latest runtime with the fancy claim queue exposed.
			RuntimeApiRequest::CLAIM_QUEUE_RUNTIME_REQUIREMENT,
			claim_queue,
			pending_availability,
		)
		.await;
<<<<<<< HEAD

		helpers::handle_core_processing_for_a_leaf(
=======
		helpers::handle_cores_processing_for_a_leaf(
>>>>>>> 30ef8651
			&mut virtual_overseer,
			activated_hash,
			para_id,
			// `CoreState` is `Occupied` => `OccupiedCoreAssumption` is `Included`
			OccupiedCoreAssumption::Included,
<<<<<<< HEAD
			total_cores,
=======
			1,
			pending_availability,
		)
		.await;

		virtual_overseer
	});
}

// There are variable number of cores of cores in `Occupied` state and async backing is enabled.
// On new head activation `CollationGeneration` should produce and distribute a new collation
// with proper assumption about the para candidate chain availability at next block.
#[rstest]
#[case(0)]
#[case(1)]
#[case(2)]
fn distribute_collation_for_occupied_cores_with_async_backing_enabled_and_elastic_scaling(
	#[case] candidates_pending_avail: u32,
) {
	let activated_hash: Hash = [1; 32].into();
	let para_id = ParaId::from(5);

	let cores = (0..3)
		.into_iter()
		.map(|idx| {
			CoreState::Occupied(polkadot_primitives::OccupiedCore {
				next_up_on_available: Some(ScheduledCore { para_id, collator: None }),
				occupied_since: 0,
				time_out_at: 10,
				next_up_on_time_out: Some(ScheduledCore { para_id, collator: None }),
				availability: Default::default(), // doesn't matter
				group_responsible: polkadot_primitives::GroupIndex(idx as u32),
				candidate_hash: Default::default(),
				candidate_descriptor: dummy_candidate_descriptor(dummy_hash()),
			})
		})
		.collect::<Vec<_>>();

	let pending_availability = (0..candidates_pending_avail)
		.into_iter()
		.map(|_idx| dummy_candidate_pending_availability(para_id, activated_hash, 0))
		.collect::<Vec<_>>();

	let claim_queue = cores
		.iter()
		.enumerate()
		.map(|(idx, _core)| (CoreIndex::from(idx as u32), VecDeque::from([para_id])))
		.collect::<BTreeMap<_, _>>();
	let total_cores = cores.len();

	test_harness(|mut virtual_overseer| async move {
		helpers::initialize_collator(&mut virtual_overseer, para_id).await;
		helpers::activate_new_head(&mut virtual_overseer, activated_hash).await;
		helpers::handle_runtime_calls_on_new_head_activation(
			&mut virtual_overseer,
			activated_hash,
			AsyncBackingParams { max_candidate_depth: 1, allowed_ancestry_len: 1 },
			cores,
			// Using latest runtime with the fancy claim queue exposed.
			RuntimeApiRequest::CLAIM_QUEUE_RUNTIME_REQUIREMENT,
			claim_queue,
		)
		.await;

		helpers::handle_cores_processing_for_a_leaf(
			&mut virtual_overseer,
			activated_hash,
			para_id,
			// if at least 1 cores is occupied => `OccupiedCoreAssumption` is `Included`
			// else assumption is `Free`.
			if candidates_pending_avail > 0 {
				OccupiedCoreAssumption::Included
			} else {
				OccupiedCoreAssumption::Free
			},
			total_cores,
			pending_availability,
>>>>>>> 30ef8651
		)
		.await;

		virtual_overseer
	});
}

// There are variable number of cores of cores in `Free` state and async backing is enabled.
// On new head activation `CollationGeneration` should produce and distribute a new collation
// with proper assumption about the para candidate chain availability at next block.
#[rstest]
#[case(0)]
#[case(1)]
#[case(2)]
fn distribute_collation_for_free_cores_with_async_backing_enabled_and_elastic_scaling(
<<<<<<< HEAD
	#[case] candidates_pending_avail: u32,
=======
	#[case] total_cores: usize,
>>>>>>> 30ef8651
) {
	let activated_hash: Hash = [1; 32].into();
	let para_id = ParaId::from(5);

<<<<<<< HEAD
	let cores = (0..candidates_pending_avail)
=======
	let cores = (0..total_cores)
>>>>>>> 30ef8651
		.into_iter()
		.map(|_idx| CoreState::Scheduled(ScheduledCore { para_id, collator: None }))
		.collect::<Vec<_>>();

	let claim_queue = cores
		.iter()
		.enumerate()
		.map(|(idx, _core)| (CoreIndex::from(idx as u32), VecDeque::from([para_id])))
		.collect::<BTreeMap<_, _>>();
<<<<<<< HEAD
	let total_cores = cores.len();
=======
>>>>>>> 30ef8651

	test_harness(|mut virtual_overseer| async move {
		helpers::initialize_collator(&mut virtual_overseer, para_id).await;
		helpers::activate_new_head(&mut virtual_overseer, activated_hash).await;
		helpers::handle_runtime_calls_on_new_head_activation(
			&mut virtual_overseer,
			activated_hash,
			AsyncBackingParams { max_candidate_depth: 1, allowed_ancestry_len: 1 },
			cores,
			// Using latest runtime with the fancy claim queue exposed.
			RuntimeApiRequest::CLAIM_QUEUE_RUNTIME_REQUIREMENT,
			claim_queue,
<<<<<<< HEAD
			vec![],
		)
		.await;

		helpers::handle_core_processing_for_a_leaf(
=======
		)
		.await;

		helpers::handle_cores_processing_for_a_leaf(
>>>>>>> 30ef8651
			&mut virtual_overseer,
			activated_hash,
			para_id,
			// `CoreState` is `Free` => `OccupiedCoreAssumption` is `Free`
			OccupiedCoreAssumption::Free,
			total_cores,
<<<<<<< HEAD
=======
			vec![],
>>>>>>> 30ef8651
		)
		.await;

		virtual_overseer
	});
}

// There is one core in `Occupied` state and async backing is disabled. On new head activation
// no new collation should be generated.
#[rstest]
#[case(RuntimeApiRequest::CLAIM_QUEUE_RUNTIME_REQUIREMENT - 1)]
#[case(RuntimeApiRequest::CLAIM_QUEUE_RUNTIME_REQUIREMENT)]
fn no_collation_is_distributed_for_occupied_core_with_async_backing_disabled(
	#[case] runtime_version: u32,
) {
	let activated_hash: Hash = [1; 32].into();
	let para_id = ParaId::from(5);

	// One core, in occupied state. The data in `CoreState` and `ClaimQueue` should match.
	let cores: Vec<CoreState> = vec![CoreState::Occupied(polkadot_primitives::OccupiedCore {
		next_up_on_available: Some(ScheduledCore { para_id, collator: None }),
		occupied_since: 1,
		time_out_at: 10,
		next_up_on_time_out: Some(ScheduledCore { para_id, collator: None }),
		availability: Default::default(), // doesn't matter
		group_responsible: polkadot_primitives::GroupIndex(0),
		candidate_hash: Default::default(),
		candidate_descriptor: dummy_candidate_descriptor(dummy_hash()),
	})];
	let claim_queue = BTreeMap::from([(CoreIndex::from(0), VecDeque::from([para_id]))]);

	test_harness(|mut virtual_overseer| async move {
		helpers::initialize_collator(&mut virtual_overseer, para_id).await;
		helpers::activate_new_head(&mut virtual_overseer, activated_hash).await;

		helpers::handle_runtime_calls_on_new_head_activation(
			&mut virtual_overseer,
			activated_hash,
			AsyncBackingParams { max_candidate_depth: 0, allowed_ancestry_len: 0 },
			cores,
			runtime_version,
			claim_queue,
			vec![],
		)
		.await;

		virtual_overseer
	});
}

mod helpers {
	use polkadot_primitives::{
		async_backing::{Constraints, InboundHrmpLimitations},
		BlockNumber,
	};

	use super::*;

	// A set for dummy constraints for `ParaBackingState``
	pub(crate) fn dummy_constraints(
		min_relay_parent_number: BlockNumber,
		valid_watermarks: Vec<BlockNumber>,
		required_parent: HeadData,
		validation_code_hash: ValidationCodeHash,
	) -> Constraints {
		Constraints {
			min_relay_parent_number,
			max_pov_size: 5 * 1024 * 1024,
			max_code_size: 1_000_000,
			ump_remaining: 10,
			ump_remaining_bytes: 1_000,
			max_ump_num_per_candidate: 10,
			dmp_remaining_messages: vec![],
			hrmp_inbound: InboundHrmpLimitations { valid_watermarks },
			hrmp_channels_out: vec![],
			max_hrmp_num_per_candidate: 0,
			required_parent,
			validation_code_hash,
			upgrade_restriction: None,
			future_validation_code: None,
		}
	}

	// Sends `Initialize` with a collator config
	pub async fn initialize_collator(virtual_overseer: &mut VirtualOverseer, para_id: ParaId) {
		virtual_overseer
			.send(FromOrchestra::Communication {
				msg: CollationGenerationMessage::Initialize(test_config(para_id)),
			})
			.await;
	}

	// Sends `ActiveLeaves` for a single leaf with the specified hash. Block number is hardcoded.
	pub async fn activate_new_head(virtual_overseer: &mut VirtualOverseer, activated_hash: Hash) {
		virtual_overseer
			.send(FromOrchestra::Signal(OverseerSignal::ActiveLeaves(ActiveLeavesUpdate {
				activated: Some(ActivatedLeaf {
					hash: activated_hash,
					number: 10,
					unpin_handle: polkadot_node_subsystem_test_helpers::mock::dummy_unpin_handle(
						activated_hash,
					),
					span: Arc::new(overseer::jaeger::Span::Disabled),
				}),
				..Default::default()
			})))
			.await;
	}

	// Handle all runtime calls performed in `handle_new_activations`. Conditionally expects a
	// `CLAIM_QUEUE_RUNTIME_REQUIREMENT` call if the passed `runtime_version` is greater or equal to
	// `CLAIM_QUEUE_RUNTIME_REQUIREMENT`
	pub async fn handle_runtime_calls_on_new_head_activation(
		virtual_overseer: &mut VirtualOverseer,
		activated_hash: Hash,
		async_backing_params: AsyncBackingParams,
		cores: Vec<CoreState>,
		runtime_version: u32,
		claim_queue: BTreeMap<CoreIndex, VecDeque<ParaId>>,
<<<<<<< HEAD
		pending_availability: Vec<CandidatePendingAvailability>,
=======
>>>>>>> 30ef8651
	) {
		assert_matches!(
			overseer_recv(virtual_overseer).await,
			AllMessages::RuntimeApi(RuntimeApiMessage::Request(hash, RuntimeApiRequest::AvailabilityCores(tx))) => {
				assert_eq!(hash, activated_hash);
				let _ = tx.send(Ok(cores));
			}
		);

		assert_matches!(
			overseer_recv(virtual_overseer).await,
			AllMessages::RuntimeApi(RuntimeApiMessage::Request(hash, RuntimeApiRequest::Validators(tx))) => {
				assert_eq!(hash, activated_hash);
				let _ = tx.send(Ok(vec![
					Sr25519Keyring::Alice.public().into(),
					Sr25519Keyring::Bob.public().into(),
					Sr25519Keyring::Charlie.public().into(),
				]));
			}
		);

		assert_matches!(
			overseer_recv(virtual_overseer).await,
			AllMessages::RuntimeApi(RuntimeApiMessage::Request(
								hash,
								RuntimeApiRequest::AsyncBackingParams(
									tx,
								),
							)) => {
				assert_eq!(hash, activated_hash);
				let _ = tx.send(Ok(async_backing_params));
			}
		);

		// Process the `ParaBackingState` message, and return some dummy state.
		let message = overseer_recv(virtual_overseer).await;
		let para_id = match message {
			AllMessages::RuntimeApi(RuntimeApiMessage::Request(
				_,
				RuntimeApiRequest::ParaBackingState(p_id, _),
			)) => p_id,
			_ => panic!("received unexpected message {:?}", message),
		};

		assert_matches!(
			message,
			AllMessages::RuntimeApi(
				RuntimeApiMessage::Request(parent, RuntimeApiRequest::ParaBackingState(p_id, tx))
			) if parent == activated_hash && p_id == para_id => {
				tx.send(Ok(Some(dummy_backing_state(pending_availability)))).unwrap();
			}
		);

		assert_matches!(
			overseer_recv(virtual_overseer).await,
			AllMessages::RuntimeApi(RuntimeApiMessage::Request(
								hash,
								RuntimeApiRequest::Version(tx),
							)) => {
				assert_eq!(hash, activated_hash);
				let _ = tx.send(Ok(runtime_version));
			}
		);

		if runtime_version == RuntimeApiRequest::CLAIM_QUEUE_RUNTIME_REQUIREMENT {
			assert_matches!(
				overseer_recv(virtual_overseer).await,
				AllMessages::RuntimeApi(RuntimeApiMessage::Request(
									hash,
									RuntimeApiRequest::ClaimQueue(tx),
								)) => {
					assert_eq!(hash, activated_hash);
					let _ = tx.send(Ok(claim_queue));
				}
			);
		}
	}

	// Handles all runtime requests performed in `handle_new_activations` for the case when a
	// collation should be prepared for the new leaf
	pub async fn handle_cores_processing_for_a_leaf(
		virtual_overseer: &mut VirtualOverseer,
		activated_hash: Hash,
		para_id: ParaId,
		expected_occupied_core_assumption: OccupiedCoreAssumption,
		cores_assigned: usize,
<<<<<<< HEAD
=======
		pending_availability: Vec<CandidatePendingAvailability>,
>>>>>>> 30ef8651
	) {
		// Expect no messages if no cores is assigned to the para
		if cores_assigned == 0 {
			assert!(overseer_recv(virtual_overseer).timeout(TIMEOUT / 2).await.is_none());
			return
		}

		// Some hardcoded data - if needed, extract to parameters
		let validation_code_hash = ValidationCodeHash::from(Hash::repeat_byte(42));
		let parent_head = dummy_head_data();
		let pvd = PersistedValidationData {
			parent_head: parent_head.clone(),
			relay_parent_number: 10,
			relay_parent_storage_root: Hash::repeat_byte(1),
			max_pov_size: 1024,
		};

		assert_matches!(
			overseer_recv(virtual_overseer).await,
			AllMessages::RuntimeApi(
				RuntimeApiMessage::Request(parent, RuntimeApiRequest::ParaBackingState(p_id, tx))
			) if parent == activated_hash && p_id == para_id => {
				tx.send(Ok(Some(dummy_backing_state(pending_availability)))).unwrap();
			}
		);

		assert_matches!(
			overseer_recv(virtual_overseer).await,
			AllMessages::RuntimeApi(RuntimeApiMessage::Request(hash, RuntimeApiRequest::PersistedValidationData(id, a, tx))) => {
				assert_eq!(hash, activated_hash);
				assert_eq!(id, para_id);
				assert_eq!(a, expected_occupied_core_assumption);

				let _ = tx.send(Ok(Some(pvd.clone())));
			}
		);

		assert_matches!(
			overseer_recv(virtual_overseer).await,
			AllMessages::RuntimeApi(RuntimeApiMessage::Request(
				hash,
				RuntimeApiRequest::ValidationCodeHash(
					id,
					assumption,
					tx,
				),
			)) => {
				assert_eq!(hash, activated_hash);
				assert_eq!(id, para_id);
				assert_eq!(assumption, expected_occupied_core_assumption);

				let _ = tx.send(Ok(Some(validation_code_hash)));
			}
		);

		for _ in 0..cores_assigned {
			assert_matches!(
				overseer_recv(virtual_overseer).await,
				AllMessages::CollatorProtocol(CollatorProtocolMessage::DistributeCollation{
					candidate_receipt,
					parent_head_data_hash,
					..
				}) => {
					assert_eq!(parent_head_data_hash, parent_head.hash());
					assert_eq!(candidate_receipt.descriptor().persisted_validation_data_hash, pvd.hash());
					assert_eq!(candidate_receipt.descriptor().para_head, dummy_head_data().hash());
					assert_eq!(candidate_receipt.descriptor().validation_code_hash, validation_code_hash);
				}
			);
		}
	}
}<|MERGE_RESOLUTION|>--- conflicted
+++ resolved
@@ -795,92 +795,14 @@
 			cores,
 			runtime_version,
 			claim_queue,
-			pending_availability,
 		)
 		.await;
-		helpers::handle_core_processing_for_a_leaf(
+		helpers::handle_cores_processing_for_a_leaf(
 			&mut virtual_overseer,
 			activated_hash,
 			para_id,
 			// `CoreState` is `Occupied` => `OccupiedCoreAssumption` is `Included`
 			OccupiedCoreAssumption::Included,
-			1,
-		)
-		.await;
-
-		virtual_overseer
-	});
-}
-
-// There are variable number of cores of cores in `Occupied` state and async backing is enabled.
-// On new head activation `CollationGeneration` should produce and distribute a new collation
-// with proper assumption about the para candidate chain availability at next block.
-#[rstest]
-#[case(0)]
-#[case(1)]
-#[case(2)]
-fn distribute_collation_for_occupied_cores_with_async_backing_enabled_and_elastic_scaling(
-	#[case] candidates_pending_avail: u32,
-) {
-	let activated_hash: Hash = [1; 32].into();
-	let para_id = ParaId::from(5);
-
-	let cores = (0..candidates_pending_avail)
-		.into_iter()
-		.map(|idx| {
-			CoreState::Occupied(polkadot_primitives::OccupiedCore {
-				next_up_on_available: Some(ScheduledCore { para_id, collator: None }),
-				occupied_since: 0,
-				time_out_at: 10,
-				next_up_on_time_out: Some(ScheduledCore { para_id, collator: None }),
-				availability: Default::default(), // doesn't matter
-				group_responsible: polkadot_primitives::GroupIndex(idx as u32),
-				candidate_hash: Default::default(),
-				candidate_descriptor: dummy_candidate_descriptor(dummy_hash()),
-			})
-		})
-		.collect::<Vec<_>>();
-
-	let pending_availability = (0..candidates_pending_avail)
-		.into_iter()
-		.map(|_idx| dummy_candidate_pending_availability(para_id, activated_hash, 0))
-		.collect::<Vec<_>>();
-
-	let claim_queue = cores
-		.iter()
-		.enumerate()
-		.map(|(idx, _core)| (CoreIndex::from(idx as u32), VecDeque::from([para_id])))
-		.collect::<BTreeMap<_, _>>();
-	let total_cores = cores.len();
-
-	test_harness(|mut virtual_overseer| async move {
-		helpers::initialize_collator(&mut virtual_overseer, para_id).await;
-		helpers::activate_new_head(&mut virtual_overseer, activated_hash).await;
-		helpers::handle_runtime_calls_on_new_head_activation(
-			&mut virtual_overseer,
-			activated_hash,
-			AsyncBackingParams { max_candidate_depth: 1, allowed_ancestry_len: 1 },
-			cores,
-			// Using latest runtime with the fancy claim queue exposed.
-			RuntimeApiRequest::CLAIM_QUEUE_RUNTIME_REQUIREMENT,
-			claim_queue,
-			pending_availability,
-		)
-		.await;
-<<<<<<< HEAD
-
-		helpers::handle_core_processing_for_a_leaf(
-=======
-		helpers::handle_cores_processing_for_a_leaf(
->>>>>>> 30ef8651
-			&mut virtual_overseer,
-			activated_hash,
-			para_id,
-			// `CoreState` is `Occupied` => `OccupiedCoreAssumption` is `Included`
-			OccupiedCoreAssumption::Included,
-<<<<<<< HEAD
-			total_cores,
-=======
 			1,
 			pending_availability,
 		)
@@ -958,7 +880,6 @@
 			},
 			total_cores,
 			pending_availability,
->>>>>>> 30ef8651
 		)
 		.await;
 
@@ -974,20 +895,12 @@
 #[case(1)]
 #[case(2)]
 fn distribute_collation_for_free_cores_with_async_backing_enabled_and_elastic_scaling(
-<<<<<<< HEAD
-	#[case] candidates_pending_avail: u32,
-=======
 	#[case] total_cores: usize,
->>>>>>> 30ef8651
 ) {
 	let activated_hash: Hash = [1; 32].into();
 	let para_id = ParaId::from(5);
 
-<<<<<<< HEAD
-	let cores = (0..candidates_pending_avail)
-=======
 	let cores = (0..total_cores)
->>>>>>> 30ef8651
 		.into_iter()
 		.map(|_idx| CoreState::Scheduled(ScheduledCore { para_id, collator: None }))
 		.collect::<Vec<_>>();
@@ -997,10 +910,6 @@
 		.enumerate()
 		.map(|(idx, _core)| (CoreIndex::from(idx as u32), VecDeque::from([para_id])))
 		.collect::<BTreeMap<_, _>>();
-<<<<<<< HEAD
-	let total_cores = cores.len();
-=======
->>>>>>> 30ef8651
 
 	test_harness(|mut virtual_overseer| async move {
 		helpers::initialize_collator(&mut virtual_overseer, para_id).await;
@@ -1013,28 +922,17 @@
 			// Using latest runtime with the fancy claim queue exposed.
 			RuntimeApiRequest::CLAIM_QUEUE_RUNTIME_REQUIREMENT,
 			claim_queue,
-<<<<<<< HEAD
-			vec![],
 		)
 		.await;
 
-		helpers::handle_core_processing_for_a_leaf(
-=======
-		)
-		.await;
-
 		helpers::handle_cores_processing_for_a_leaf(
->>>>>>> 30ef8651
 			&mut virtual_overseer,
 			activated_hash,
 			para_id,
 			// `CoreState` is `Free` => `OccupiedCoreAssumption` is `Free`
 			OccupiedCoreAssumption::Free,
 			total_cores,
-<<<<<<< HEAD
-=======
 			vec![],
->>>>>>> 30ef8651
 		)
 		.await;
 
@@ -1077,7 +975,6 @@
 			cores,
 			runtime_version,
 			claim_queue,
-			vec![],
 		)
 		.await;
 
@@ -1154,10 +1051,6 @@
 		cores: Vec<CoreState>,
 		runtime_version: u32,
 		claim_queue: BTreeMap<CoreIndex, VecDeque<ParaId>>,
-<<<<<<< HEAD
-		pending_availability: Vec<CandidatePendingAvailability>,
-=======
->>>>>>> 30ef8651
 	) {
 		assert_matches!(
 			overseer_recv(virtual_overseer).await,
@@ -1189,25 +1082,6 @@
 							)) => {
 				assert_eq!(hash, activated_hash);
 				let _ = tx.send(Ok(async_backing_params));
-			}
-		);
-
-		// Process the `ParaBackingState` message, and return some dummy state.
-		let message = overseer_recv(virtual_overseer).await;
-		let para_id = match message {
-			AllMessages::RuntimeApi(RuntimeApiMessage::Request(
-				_,
-				RuntimeApiRequest::ParaBackingState(p_id, _),
-			)) => p_id,
-			_ => panic!("received unexpected message {:?}", message),
-		};
-
-		assert_matches!(
-			message,
-			AllMessages::RuntimeApi(
-				RuntimeApiMessage::Request(parent, RuntimeApiRequest::ParaBackingState(p_id, tx))
-			) if parent == activated_hash && p_id == para_id => {
-				tx.send(Ok(Some(dummy_backing_state(pending_availability)))).unwrap();
 			}
 		);
 
@@ -1244,10 +1118,7 @@
 		para_id: ParaId,
 		expected_occupied_core_assumption: OccupiedCoreAssumption,
 		cores_assigned: usize,
-<<<<<<< HEAD
-=======
 		pending_availability: Vec<CandidatePendingAvailability>,
->>>>>>> 30ef8651
 	) {
 		// Expect no messages if no cores is assigned to the para
 		if cores_assigned == 0 {
