--- conflicted
+++ resolved
@@ -240,11 +240,7 @@
 
 	let payload_bytes = params.make_encoder().reconstruct(received_shards)?;
 
-<<<<<<< HEAD
-	Decode::decode(&mut &payload_bytes[..]).map_err(|err| Error::Decode(err))
-=======
 	Decode::decode(&mut &payload_bytes[..]).map_err(|_| Error::BadPayload)
->>>>>>> 30ecd855
 }
 
 /// An iterator that yields merkle branches and chunk data for all chunks to
@@ -339,22 +335,16 @@
 
 #[cfg(test)]
 mod tests {
-<<<<<<< HEAD
 	use std::sync::Arc;
 
 	use super::*;
 	use polkadot_node_primitives::{AvailableData, BlockData, PoV};
 	use polkadot_primitives::{HeadData, PersistedValidationData};
 	use quickcheck::{Arbitrary, Gen, QuickCheck};
-=======
-	use super::*;
-	use polkadot_node_primitives::{AvailableData, BlockData, PoV};
->>>>>>> 30ecd855
 
 	// In order to adequately compute the number of entries in the Merkle
 	// trie, we must account for the fixed 16-ary trie structure.
 	const KEY_INDEX_NIBBLE_SIZE: usize = 4;
-<<<<<<< HEAD
 
 	#[derive(Clone, Debug)]
 	struct ArbitraryAvailableData(AvailableData);
@@ -379,8 +369,6 @@
 			})
 		}
 	}
-=======
->>>>>>> 30ecd855
 
 	#[test]
 	fn field_order_is_right_size() {
