--- conflicted
+++ resolved
@@ -18,12 +18,8 @@
 
 [features]
 default = ["std"]
-<<<<<<< HEAD
-std = ["frame-support/std", "primitives/std", "sp-runtime/std"]
-=======
 std = [
 	"frame-support/std",
 	"polkadot-primitives/std",
 	"sp-runtime/std",
-]
->>>>>>> 96ab6869
+]