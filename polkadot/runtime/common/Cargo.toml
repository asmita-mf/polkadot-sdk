--- conflicted
+++ resolved
@@ -29,25 +29,6 @@
 sp-core = { features = ["serde"], workspace = true }
 sp-npos-elections = { features = ["serde"], workspace = true }
 
-<<<<<<< HEAD
-pallet-authorship = { path = "../../../substrate/frame/authorship", default-features = false }
-pallet-balances = { path = "../../../substrate/frame/balances", default-features = false }
-pallet-broker = { path = "../../../substrate/frame/broker", default-features = false }
-pallet-fast-unstake = { path = "../../../substrate/frame/fast-unstake", default-features = false }
-pallet-identity = { path = "../../../substrate/frame/identity", default-features = false }
-pallet-session = { path = "../../../substrate/frame/session", default-features = false }
-frame-support = { path = "../../../substrate/frame/support", default-features = false }
-pallet-staking = { path = "../../../substrate/frame/staking", default-features = false }
-pallet-staking-reward-fn = { path = "../../../substrate/frame/staking/reward-fn", default-features = false }
-frame-system = { path = "../../../substrate/frame/system", default-features = false }
-pallet-timestamp = { path = "../../../substrate/frame/timestamp", default-features = false }
-pallet-vesting = { path = "../../../substrate/frame/vesting", default-features = false }
-pallet-transaction-payment = { path = "../../../substrate/frame/transaction-payment", default-features = false }
-pallet-treasury = { path = "../../../substrate/frame/treasury", default-features = false }
-pallet-asset-rate = { path = "../../../substrate/frame/asset-rate", default-features = false, optional = true }
-pallet-election-provider-multi-block = { path = "../../../substrate/frame/election-provider-multi-block", default-features = false }
-frame-election-provider-support = { path = "../../../substrate/frame/election-provider-support", default-features = false }
-=======
 pallet-authorship = { workspace = true }
 pallet-balances = { workspace = true }
 pallet-broker = { workspace = true }
@@ -63,9 +44,8 @@
 pallet-transaction-payment = { workspace = true }
 pallet-treasury = { workspace = true }
 pallet-asset-rate = { optional = true, workspace = true }
-pallet-election-provider-multi-phase = { workspace = true }
+pallet-election-provider-multi-block = { workspace = true }
 frame-election-provider-support = { workspace = true }
->>>>>>> 6619277b
 
 frame-benchmarking = { optional = true, workspace = true }
 pallet-babe = { optional = true, workspace = true }
