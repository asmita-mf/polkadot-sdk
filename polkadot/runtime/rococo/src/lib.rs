// Copyright (C) Parity Technologies (UK) Ltd.
// This file is part of Polkadot.

// Polkadot is free software: you can redistribute it and/or modify
// it under the terms of the GNU General Public License as published by
// the Free Software Foundation, either version 3 of the License, or
// (at your option) any later version.

// Polkadot is distributed in the hope that it will be useful,
// but WITHOUT ANY WARRANTY; without even the implied warranty of
// MERCHANTABILITY or FITNESS FOR A PARTICULAR PURPOSE.  See the
// GNU General Public License for more details.

// You should have received a copy of the GNU General Public License
// along with Polkadot.  If not, see <http://www.gnu.org/licenses/>.

//! The Rococo runtime for v1 parachains.

#![cfg_attr(not(feature = "std"), no_std)]
// `construct_runtime!` does a lot of recursion and requires us to increase the limit.
#![recursion_limit = "512"]

use pallet_nis::WithMaximumOf;
use parity_scale_codec::{Decode, Encode, MaxEncodedLen};
use primitives::{
	slashing, vstaging::ClientFeatures, AccountId, AccountIndex, Balance, BlockNumber,
	CandidateEvent, CandidateHash, CommittedCandidateReceipt, CoreState, DisputeState,
	ExecutorParams, GroupRotationInfo, Hash, Id as ParaId, InboundDownwardMessage,
	InboundHrmpMessage, Moment, Nonce, OccupiedCoreAssumption, PersistedValidationData,
	ScrapedOnChainVotes, SessionInfo, Signature, ValidationCode, ValidationCodeHash, ValidatorId,
	ValidatorIndex, PARACHAIN_KEY_TYPE_ID,
};
use runtime_common::{
	assigned_slots, auctions, claims, crowdloan, impl_runtime_weights,
	impls::{
		LocatableAssetConverter, ToAuthor, VersionedLocatableAsset, VersionedMultiLocationConverter,
	},
	paras_registrar, paras_sudo_wrapper, prod_or_fast, slots, BlockHashCount, BlockLength,
	SlowAdjustingFeeUpdate,
};
use scale_info::TypeInfo;
use sp_std::{cmp::Ordering, collections::btree_map::BTreeMap, prelude::*};

use runtime_parachains::{
	assigner as parachains_assigner, assigner_on_demand as parachains_assigner_on_demand,
	assigner_parachains as parachains_assigner_parachains,
	configuration as parachains_configuration, disputes as parachains_disputes,
	disputes::slashing as parachains_slashing,
	dmp as parachains_dmp, hrmp as parachains_hrmp, inclusion as parachains_inclusion,
	inclusion::{AggregateMessageOrigin, UmpQueueId},
	initializer as parachains_initializer, origin as parachains_origin, paras as parachains_paras,
	paras_inherent as parachains_paras_inherent,
	runtime_api_impl::{
		v7 as parachains_runtime_api_impl, vstaging as parachains_staging_runtime_api_impl,
	},
	scheduler as parachains_scheduler, session_info as parachains_session_info,
	shared as parachains_shared,
};

use authority_discovery_primitives::AuthorityId as AuthorityDiscoveryId;
use beefy_primitives::{
	ecdsa_crypto::{AuthorityId as BeefyId, Signature as BeefySignature},
	mmr::{BeefyDataProvider, MmrLeafVersion},
};

use frame_support::{
	construct_runtime,
	genesis_builder_helper::{build_config, create_default_config},
	parameter_types,
	traits::{
		fungible::HoldConsideration, Contains, EitherOf, EitherOfDiverse, EverythingBut,
		InstanceFilter, KeyOwnerProofSystem, LinearStoragePrice, PrivilegeCmp, ProcessMessage,
		ProcessMessageError, StorageMapShim, WithdrawReasons,
	},
	weights::{ConstantMultiplier, WeightMeter},
	PalletId,
};
use frame_system::EnsureRoot;
use pallet_grandpa::{fg_primitives, AuthorityId as GrandpaId};
use pallet_im_online::sr25519::AuthorityId as ImOnlineId;
use pallet_session::historical as session_historical;
use pallet_transaction_payment::{CurrencyAdapter, FeeDetails, RuntimeDispatchInfo};
use sp_core::{ConstU128, OpaqueMetadata, H256};
use sp_runtime::{
	create_runtime_str, generic, impl_opaque_keys,
	traits::{
		AccountIdLookup, BlakeTwo256, Block as BlockT, ConstU32, ConvertInto,
		Extrinsic as ExtrinsicT, IdentityLookup, Keccak256, OpaqueKeys, SaturatedConversion,
		Verify,
	},
	transaction_validity::{TransactionPriority, TransactionSource, TransactionValidity},
	ApplyExtrinsicResult, FixedU128, KeyTypeId, Perbill, Percent, Permill, RuntimeDebug,
};
use sp_staking::SessionIndex;
#[cfg(any(feature = "std", test))]
use sp_version::NativeVersion;
use sp_version::RuntimeVersion;
use xcm::{
	latest::{InteriorMultiLocation, Junction, Junction::PalletInstance},
	VersionedMultiLocation,
};
use xcm_builder::PayOverXcm;

pub use frame_system::Call as SystemCall;
pub use pallet_balances::Call as BalancesCall;

/// Constant values used within the runtime.
use rococo_runtime_constants::{currency::*, fee::*, time::*};

// Weights used in the runtime.
mod weights;

// XCM configurations.
pub mod xcm_config;

// Governance and configurations.
pub mod governance;
use governance::{
	pallet_custom_origins, AuctionAdmin, Fellows, GeneralAdmin, LeaseAdmin, Treasurer,
	TreasurySpender,
};

mod validator_manager;

impl_runtime_weights!(rococo_runtime_constants);

// Make the WASM binary available.
#[cfg(feature = "std")]
include!(concat!(env!("OUT_DIR"), "/wasm_binary.rs"));

/// Runtime version (Rococo).
#[sp_version::runtime_version]
pub const VERSION: RuntimeVersion = RuntimeVersion {
	spec_name: create_runtime_str!("rococo"),
	impl_name: create_runtime_str!("parity-rococo-v2.0"),
	authoring_version: 0,
	spec_version: 10020,
	impl_version: 0,
	apis: RUNTIME_API_VERSIONS,
	transaction_version: 22,
	state_version: 1,
};

/// The BABE epoch configuration at genesis.
pub const BABE_GENESIS_EPOCH_CONFIG: babe_primitives::BabeEpochConfiguration =
	babe_primitives::BabeEpochConfiguration {
		c: PRIMARY_PROBABILITY,
		allowed_slots: babe_primitives::AllowedSlots::PrimaryAndSecondaryVRFSlots,
	};

/// Native version.
#[cfg(any(feature = "std", test))]
pub fn native_version() -> NativeVersion {
	NativeVersion { runtime_version: VERSION, can_author_with: Default::default() }
}

/// A type to identify calls to the Identity pallet. These will be filtered to prevent invocation,
/// locking the state of the pallet and preventing further updates to identities and sub-identities.
/// The locked state will be the genesis state of a new system chain and then removed from the Relay
/// Chain.
pub struct IdentityCalls;
impl Contains<RuntimeCall> for IdentityCalls {
	fn contains(c: &RuntimeCall) -> bool {
		matches!(c, RuntimeCall::Identity(_))
	}
}

parameter_types! {
	pub const Version: RuntimeVersion = VERSION;
	pub const SS58Prefix: u8 = 42;
}

impl frame_system::Config for Runtime {
	type BaseCallFilter = EverythingBut<IdentityCalls>;
	type BlockWeights = BlockWeights;
	type BlockLength = BlockLength;
	type DbWeight = RocksDbWeight;
	type RuntimeOrigin = RuntimeOrigin;
	type RuntimeCall = RuntimeCall;
	type Nonce = Nonce;
	type Hash = Hash;
	type Hashing = BlakeTwo256;
	type AccountId = AccountId;
	type Lookup = AccountIdLookup<AccountId, ()>;
	type Block = Block;
	type RuntimeEvent = RuntimeEvent;
	type BlockHashCount = BlockHashCount;
	type Version = Version;
	type PalletInfo = PalletInfo;
	type AccountData = pallet_balances::AccountData<Balance>;
	type OnNewAccount = ();
	type OnKilledAccount = ();
	type SystemWeightInfo = weights::frame_system::WeightInfo<Runtime>;
	type SS58Prefix = SS58Prefix;
	type OnSetCode = ();
	type MaxConsumers = frame_support::traits::ConstU32<16>;
}

parameter_types! {
	pub MaximumSchedulerWeight: Weight = Perbill::from_percent(80) *
		BlockWeights::get().max_block;
	pub const MaxScheduledPerBlock: u32 = 50;
	pub const NoPreimagePostponement: Option<u32> = Some(10);
}

/// Used the compare the privilege of an origin inside the scheduler.
pub struct OriginPrivilegeCmp;

impl PrivilegeCmp<OriginCaller> for OriginPrivilegeCmp {
	fn cmp_privilege(left: &OriginCaller, right: &OriginCaller) -> Option<Ordering> {
		if left == right {
			return Some(Ordering::Equal)
		}

		match (left, right) {
			// Root is greater than anything.
			(OriginCaller::system(frame_system::RawOrigin::Root), _) => Some(Ordering::Greater),
			// For every other origin we don't care, as they are not used for `ScheduleOrigin`.
			_ => None,
		}
	}
}

impl pallet_scheduler::Config for Runtime {
	type RuntimeOrigin = RuntimeOrigin;
	type RuntimeEvent = RuntimeEvent;
	type PalletsOrigin = OriginCaller;
	type RuntimeCall = RuntimeCall;
	type MaximumWeight = MaximumSchedulerWeight;
	// The goal of having ScheduleOrigin include AuctionAdmin is to allow the auctions track of
	// OpenGov to schedule periodic auctions.
	type ScheduleOrigin = EitherOf<EnsureRoot<AccountId>, AuctionAdmin>;
	type MaxScheduledPerBlock = MaxScheduledPerBlock;
	type WeightInfo = weights::pallet_scheduler::WeightInfo<Runtime>;
	type OriginPrivilegeCmp = OriginPrivilegeCmp;
	type Preimages = Preimage;
}

parameter_types! {
	pub const PreimageBaseDeposit: Balance = deposit(2, 64);
	pub const PreimageByteDeposit: Balance = deposit(0, 1);
	pub const PreimageHoldReason: RuntimeHoldReason = RuntimeHoldReason::Preimage(pallet_preimage::HoldReason::Preimage);
}

impl pallet_preimage::Config for Runtime {
	type WeightInfo = weights::pallet_preimage::WeightInfo<Runtime>;
	type RuntimeEvent = RuntimeEvent;
	type Currency = Balances;
	type ManagerOrigin = EnsureRoot<AccountId>;
	type Consideration = HoldConsideration<
		AccountId,
		Balances,
		PreimageHoldReason,
		LinearStoragePrice<PreimageBaseDeposit, PreimageByteDeposit, Balance>,
	>;
}

parameter_types! {
	pub const ExpectedBlockTime: Moment = MILLISECS_PER_BLOCK;
	pub ReportLongevity: u64 = EpochDurationInBlocks::get() as u64 * 10;
}

impl pallet_babe::Config for Runtime {
	type EpochDuration = EpochDurationInBlocks;
	type ExpectedBlockTime = ExpectedBlockTime;
	// session module is the trigger
	type EpochChangeTrigger = pallet_babe::ExternalTrigger;
	type DisabledValidators = Session;
	type WeightInfo = ();
	type MaxAuthorities = MaxAuthorities;
	type MaxNominators = ConstU32<0>;
	type KeyOwnerProof =
		<Historical as KeyOwnerProofSystem<(KeyTypeId, pallet_babe::AuthorityId)>>::Proof;
	type EquivocationReportSystem =
		pallet_babe::EquivocationReportSystem<Self, Offences, Historical, ReportLongevity>;
}

parameter_types! {
	pub const IndexDeposit: Balance = 100 * CENTS;
}

impl pallet_indices::Config for Runtime {
	type AccountIndex = AccountIndex;
	type Currency = Balances;
	type Deposit = IndexDeposit;
	type RuntimeEvent = RuntimeEvent;
	type WeightInfo = weights::pallet_indices::WeightInfo<Runtime>;
}

parameter_types! {
	pub const ExistentialDeposit: Balance = EXISTENTIAL_DEPOSIT;
	pub const MaxLocks: u32 = 50;
	pub const MaxReserves: u32 = 50;
}

impl pallet_balances::Config for Runtime {
	type Balance = Balance;
	type DustRemoval = ();
	type RuntimeEvent = RuntimeEvent;
	type ExistentialDeposit = ExistentialDeposit;
	type AccountStore = System;
	type MaxLocks = MaxLocks;
	type MaxReserves = MaxReserves;
	type ReserveIdentifier = [u8; 8];
	type WeightInfo = weights::pallet_balances::WeightInfo<Runtime>;
	type FreezeIdentifier = ();
	type MaxFreezes = ConstU32<1>;
	type RuntimeHoldReason = RuntimeHoldReason;
	type MaxHolds = ConstU32<1>;
}

parameter_types! {
	pub const TransactionByteFee: Balance = 10 * MILLICENTS;
	/// This value increases the priority of `Operational` transactions by adding
	/// a "virtual tip" that's equal to the `OperationalFeeMultiplier * final_fee`.
	pub const OperationalFeeMultiplier: u8 = 5;
}

impl pallet_transaction_payment::Config for Runtime {
	type RuntimeEvent = RuntimeEvent;
	type OnChargeTransaction = CurrencyAdapter<Balances, ToAuthor<Runtime>>;
	type OperationalFeeMultiplier = OperationalFeeMultiplier;
	type WeightToFee = WeightToFee;
	type LengthToFee = ConstantMultiplier<Balance, TransactionByteFee>;
	type FeeMultiplierUpdate = SlowAdjustingFeeUpdate<Self>;
}

parameter_types! {
	pub const MinimumPeriod: u64 = SLOT_DURATION / 2;
}
impl pallet_timestamp::Config for Runtime {
	type Moment = u64;
	type OnTimestampSet = Babe;
	type MinimumPeriod = MinimumPeriod;
	type WeightInfo = weights::pallet_timestamp::WeightInfo<Runtime>;
}

impl pallet_authorship::Config for Runtime {
	type FindAuthor = pallet_session::FindAccountFromAuthorIndex<Self, Babe>;
	type EventHandler = ImOnline;
}

impl_opaque_keys! {
	pub struct SessionKeys {
		pub grandpa: Grandpa,
		pub babe: Babe,
		pub im_online: ImOnline,
		pub para_validator: Initializer,
		pub para_assignment: ParaSessionInfo,
		pub authority_discovery: AuthorityDiscovery,
		pub beefy: Beefy,
	}
}

/// Special `ValidatorIdOf` implementation that is just returning the input as result.
pub struct ValidatorIdOf;
impl sp_runtime::traits::Convert<AccountId, Option<AccountId>> for ValidatorIdOf {
	fn convert(a: AccountId) -> Option<AccountId> {
		Some(a)
	}
}

impl pallet_session::Config for Runtime {
	type RuntimeEvent = RuntimeEvent;
	type ValidatorId = AccountId;
	type ValidatorIdOf = ValidatorIdOf;
	type ShouldEndSession = Babe;
	type NextSessionRotation = Babe;
	type SessionManager = pallet_session::historical::NoteHistoricalRoot<Self, ValidatorManager>;
	type SessionHandler = <SessionKeys as OpaqueKeys>::KeyTypeIdProviders;
	type Keys = SessionKeys;
	type WeightInfo = weights::pallet_session::WeightInfo<Runtime>;
}

pub struct FullIdentificationOf;
impl sp_runtime::traits::Convert<AccountId, Option<()>> for FullIdentificationOf {
	fn convert(_: AccountId) -> Option<()> {
		Some(Default::default())
	}
}

impl pallet_session::historical::Config for Runtime {
	type FullIdentification = ();
	type FullIdentificationOf = FullIdentificationOf;
}

parameter_types! {
	pub const SessionsPerEra: SessionIndex = 6;
	pub const BondingDuration: sp_staking::EraIndex = 28;
}

parameter_types! {
	pub const ProposalBond: Permill = Permill::from_percent(5);
	pub const ProposalBondMinimum: Balance = 2000 * CENTS;
	pub const ProposalBondMaximum: Balance = 1 * GRAND;
	pub const SpendPeriod: BlockNumber = 6 * DAYS;
	pub const Burn: Permill = Permill::from_perthousand(2);
	pub const TreasuryPalletId: PalletId = PalletId(*b"py/trsry");
	pub const PayoutSpendPeriod: BlockNumber = 30 * DAYS;
	// The asset's interior location for the paying account. This is the Treasury
	// pallet instance (which sits at index 18).
	pub TreasuryInteriorLocation: InteriorMultiLocation = PalletInstance(18).into();

	pub const TipCountdown: BlockNumber = 1 * DAYS;
	pub const TipFindersFee: Percent = Percent::from_percent(20);
	pub const TipReportDepositBase: Balance = 100 * CENTS;
	pub const DataDepositPerByte: Balance = 1 * CENTS;
	pub const MaxApprovals: u32 = 100;
	pub const MaxAuthorities: u32 = 100_000;
	pub const MaxKeys: u32 = 10_000;
	pub const MaxPeerInHeartbeats: u32 = 10_000;
	pub const MaxBalance: Balance = Balance::max_value();
}

impl pallet_treasury::Config for Runtime {
	type PalletId = TreasuryPalletId;
	type Currency = Balances;
	type ApproveOrigin = EitherOfDiverse<EnsureRoot<AccountId>, Treasurer>;
	type RejectOrigin = EitherOfDiverse<EnsureRoot<AccountId>, Treasurer>;
	type RuntimeEvent = RuntimeEvent;
	type OnSlash = Treasury;
	type ProposalBond = ProposalBond;
	type ProposalBondMinimum = ProposalBondMinimum;
	type ProposalBondMaximum = ProposalBondMaximum;
	type SpendPeriod = SpendPeriod;
	type Burn = Burn;
	type BurnDestination = Society;
	type MaxApprovals = MaxApprovals;
	type WeightInfo = weights::pallet_treasury::WeightInfo<Runtime>;
	type SpendFunds = Bounties;
	type SpendOrigin = TreasurySpender;
	type AssetKind = VersionedLocatableAsset;
	type Beneficiary = VersionedMultiLocation;
	type BeneficiaryLookup = IdentityLookup<Self::Beneficiary>;
	type Paymaster = PayOverXcm<
		TreasuryInteriorLocation,
		crate::xcm_config::XcmRouter,
		crate::XcmPallet,
		ConstU32<{ 6 * HOURS }>,
		Self::Beneficiary,
		Self::AssetKind,
		LocatableAssetConverter,
		VersionedMultiLocationConverter,
	>;
	type BalanceConverter = AssetRate;
	type PayoutPeriod = PayoutSpendPeriod;
	#[cfg(feature = "runtime-benchmarks")]
	type BenchmarkHelper = runtime_common::impls::benchmarks::TreasuryArguments;
}

parameter_types! {
	pub const BountyDepositBase: Balance = 100 * CENTS;
	pub const BountyDepositPayoutDelay: BlockNumber = 4 * DAYS;
	pub const BountyUpdatePeriod: BlockNumber = 90 * DAYS;
	pub const MaximumReasonLength: u32 = 16384;
	pub const CuratorDepositMultiplier: Permill = Permill::from_percent(50);
	pub const CuratorDepositMin: Balance = 10 * CENTS;
	pub const CuratorDepositMax: Balance = 500 * CENTS;
	pub const BountyValueMinimum: Balance = 200 * CENTS;
}

impl pallet_bounties::Config for Runtime {
	type BountyDepositBase = BountyDepositBase;
	type BountyDepositPayoutDelay = BountyDepositPayoutDelay;
	type BountyUpdatePeriod = BountyUpdatePeriod;
	type CuratorDepositMultiplier = CuratorDepositMultiplier;
	type CuratorDepositMin = CuratorDepositMin;
	type CuratorDepositMax = CuratorDepositMax;
	type BountyValueMinimum = BountyValueMinimum;
	type ChildBountyManager = ChildBounties;
	type DataDepositPerByte = DataDepositPerByte;
	type RuntimeEvent = RuntimeEvent;
	type MaximumReasonLength = MaximumReasonLength;
	type WeightInfo = weights::pallet_bounties::WeightInfo<Runtime>;
}

parameter_types! {
	pub const MaxActiveChildBountyCount: u32 = 100;
	pub const ChildBountyValueMinimum: Balance = BountyValueMinimum::get() / 10;
}

impl pallet_child_bounties::Config for Runtime {
	type RuntimeEvent = RuntimeEvent;
	type MaxActiveChildBountyCount = MaxActiveChildBountyCount;
	type ChildBountyValueMinimum = ChildBountyValueMinimum;
	type WeightInfo = weights::pallet_child_bounties::WeightInfo<Runtime>;
}

impl pallet_offences::Config for Runtime {
	type RuntimeEvent = RuntimeEvent;
	type IdentificationTuple = pallet_session::historical::IdentificationTuple<Self>;
	type OnOffenceHandler = ();
}

impl pallet_authority_discovery::Config for Runtime {
	type MaxAuthorities = MaxAuthorities;
}

parameter_types! {
	pub const ImOnlineUnsignedPriority: TransactionPriority = TransactionPriority::max_value();
}

impl pallet_im_online::Config for Runtime {
	type AuthorityId = ImOnlineId;
	type RuntimeEvent = RuntimeEvent;
	type ValidatorSet = Historical;
	type NextSessionRotation = Babe;
	type ReportUnresponsiveness = Offences;
	type UnsignedPriority = ImOnlineUnsignedPriority;
	type WeightInfo = weights::pallet_im_online::WeightInfo<Runtime>;
	type MaxKeys = MaxKeys;
	type MaxPeerInHeartbeats = MaxPeerInHeartbeats;
}

parameter_types! {
	pub const MaxSetIdSessionEntries: u32 = BondingDuration::get() * SessionsPerEra::get();
}

impl pallet_grandpa::Config for Runtime {
	type RuntimeEvent = RuntimeEvent;
	type WeightInfo = ();
	type MaxAuthorities = MaxAuthorities;
	type MaxNominators = ConstU32<0>;
	type MaxSetIdSessionEntries = MaxSetIdSessionEntries;
	type KeyOwnerProof = <Historical as KeyOwnerProofSystem<(KeyTypeId, GrandpaId)>>::Proof;
	type EquivocationReportSystem =
		pallet_grandpa::EquivocationReportSystem<Self, Offences, Historical, ReportLongevity>;
}

/// Submits a transaction with the node's public and signature type. Adheres to the signed extension
/// format of the chain.
impl<LocalCall> frame_system::offchain::CreateSignedTransaction<LocalCall> for Runtime
where
	RuntimeCall: From<LocalCall>,
{
	fn create_transaction<C: frame_system::offchain::AppCrypto<Self::Public, Self::Signature>>(
		call: RuntimeCall,
		public: <Signature as Verify>::Signer,
		account: AccountId,
		nonce: <Runtime as frame_system::Config>::Nonce,
	) -> Option<(RuntimeCall, <UncheckedExtrinsic as ExtrinsicT>::SignaturePayload)> {
		use sp_runtime::traits::StaticLookup;
		// take the biggest period possible.
		let period =
			BlockHashCount::get().checked_next_power_of_two().map(|c| c / 2).unwrap_or(2) as u64;

		let current_block = System::block_number()
			.saturated_into::<u64>()
			// The `System::block_number` is initialized with `n+1`,
			// so the actual block number is `n`.
			.saturating_sub(1);
		let tip = 0;
		let extra: SignedExtra = (
			frame_system::CheckNonZeroSender::<Runtime>::new(),
			frame_system::CheckSpecVersion::<Runtime>::new(),
			frame_system::CheckTxVersion::<Runtime>::new(),
			frame_system::CheckGenesis::<Runtime>::new(),
			frame_system::CheckMortality::<Runtime>::from(generic::Era::mortal(
				period,
				current_block,
			)),
			frame_system::CheckNonce::<Runtime>::from(nonce),
			frame_system::CheckWeight::<Runtime>::new(),
			pallet_transaction_payment::ChargeTransactionPayment::<Runtime>::from(tip),
		);
		let raw_payload = SignedPayload::new(call, extra)
			.map_err(|e| {
				log::warn!("Unable to create signed payload: {:?}", e);
			})
			.ok()?;
		let signature = raw_payload.using_encoded(|payload| C::sign(payload, public))?;
		let (call, extra, _) = raw_payload.deconstruct();
		let address = <Runtime as frame_system::Config>::Lookup::unlookup(account);
		Some((call, (address, signature, extra)))
	}
}

impl frame_system::offchain::SigningTypes for Runtime {
	type Public = <Signature as Verify>::Signer;
	type Signature = Signature;
}

impl<C> frame_system::offchain::SendTransactionTypes<C> for Runtime
where
	RuntimeCall: From<C>,
{
	type Extrinsic = UncheckedExtrinsic;
	type OverarchingCall = RuntimeCall;
}

parameter_types! {
	pub Prefix: &'static [u8] = b"Pay ROCs to the Rococo account:";
}

impl claims::Config for Runtime {
	type RuntimeEvent = RuntimeEvent;
	type VestingSchedule = Vesting;
	type Prefix = Prefix;
	type MoveClaimOrigin = EnsureRoot<AccountId>;
	type WeightInfo = weights::runtime_common_claims::WeightInfo<Runtime>;
}

parameter_types! {
	// Minimum 100 bytes/ROC deposited (1 CENT/byte)
	pub const BasicDeposit: Balance = 1000 * CENTS;       // 258 bytes on-chain
	pub const FieldDeposit: Balance = 250 * CENTS;        // 66 bytes on-chain
	pub const SubAccountDeposit: Balance = 200 * CENTS;   // 53 bytes on-chain
	pub const MaxSubAccounts: u32 = 100;
	pub const MaxAdditionalFields: u32 = 100;
	pub const MaxRegistrars: u32 = 20;
}

impl pallet_identity::Config for Runtime {
	type RuntimeEvent = RuntimeEvent;
	type Currency = Balances;
	type BasicDeposit = BasicDeposit;
	type FieldDeposit = FieldDeposit;
	type SubAccountDeposit = SubAccountDeposit;
	type MaxSubAccounts = MaxSubAccounts;
	type MaxAdditionalFields = MaxAdditionalFields;
	type MaxRegistrars = MaxRegistrars;
	type Slashed = Treasury;
	type ForceOrigin = EitherOf<EnsureRoot<Self::AccountId>, GeneralAdmin>;
	type RegistrarOrigin = EitherOf<EnsureRoot<Self::AccountId>, GeneralAdmin>;
	type WeightInfo = weights::pallet_identity::WeightInfo<Runtime>;
}

impl pallet_utility::Config for Runtime {
	type RuntimeEvent = RuntimeEvent;
	type RuntimeCall = RuntimeCall;
	type PalletsOrigin = OriginCaller;
	type WeightInfo = weights::pallet_utility::WeightInfo<Runtime>;
}

parameter_types! {
	// One storage item; key size is 32; value is size 4+4+16+32 bytes = 56 bytes.
	pub const DepositBase: Balance = deposit(1, 88);
	// Additional storage item size of 32 bytes.
	pub const DepositFactor: Balance = deposit(0, 32);
	pub const MaxSignatories: u32 = 100;
}

impl pallet_multisig::Config for Runtime {
	type RuntimeEvent = RuntimeEvent;
	type RuntimeCall = RuntimeCall;
	type Currency = Balances;
	type DepositBase = DepositBase;
	type DepositFactor = DepositFactor;
	type MaxSignatories = MaxSignatories;
	type WeightInfo = weights::pallet_multisig::WeightInfo<Runtime>;
}

parameter_types! {
	pub const ConfigDepositBase: Balance = 500 * CENTS;
	pub const FriendDepositFactor: Balance = 50 * CENTS;
	pub const MaxFriends: u16 = 9;
	pub const RecoveryDeposit: Balance = 500 * CENTS;
}

impl pallet_recovery::Config for Runtime {
	type RuntimeEvent = RuntimeEvent;
	type WeightInfo = ();
	type RuntimeCall = RuntimeCall;
	type Currency = Balances;
	type ConfigDepositBase = ConfigDepositBase;
	type FriendDepositFactor = FriendDepositFactor;
	type MaxFriends = MaxFriends;
	type RecoveryDeposit = RecoveryDeposit;
}

parameter_types! {
	pub const SocietyPalletId: PalletId = PalletId(*b"py/socie");
}

impl pallet_society::Config for Runtime {
	type RuntimeEvent = RuntimeEvent;
	type Currency = Balances;
	type Randomness = pallet_babe::RandomnessFromOneEpochAgo<Runtime>;
	type GraceStrikes = ConstU32<1>;
	type PeriodSpend = ConstU128<{ 50_000 * CENTS }>;
	type VotingPeriod = ConstU32<{ 5 * DAYS }>;
	type ClaimPeriod = ConstU32<{ 2 * DAYS }>;
	type MaxLockDuration = ConstU32<{ 36 * 30 * DAYS }>;
	type FounderSetOrigin = EnsureRoot<AccountId>;
	type ChallengePeriod = ConstU32<{ 7 * DAYS }>;
	type MaxPayouts = ConstU32<8>;
	type MaxBids = ConstU32<512>;
	type PalletId = SocietyPalletId;
	type WeightInfo = ();
}

parameter_types! {
	pub const MinVestedTransfer: Balance = 100 * CENTS;
	pub UnvestedFundsAllowedWithdrawReasons: WithdrawReasons =
		WithdrawReasons::except(WithdrawReasons::TRANSFER | WithdrawReasons::RESERVE);
}

impl pallet_vesting::Config for Runtime {
	type RuntimeEvent = RuntimeEvent;
	type Currency = Balances;
	type BlockNumberToBalance = ConvertInto;
	type MinVestedTransfer = MinVestedTransfer;
	type WeightInfo = weights::pallet_vesting::WeightInfo<Runtime>;
	type UnvestedFundsAllowedWithdrawReasons = UnvestedFundsAllowedWithdrawReasons;
	const MAX_VESTING_SCHEDULES: u32 = 28;
}

parameter_types! {
	// One storage item; key size 32, value size 8; .
	pub const ProxyDepositBase: Balance = deposit(1, 8);
	// Additional storage item size of 33 bytes.
	pub const ProxyDepositFactor: Balance = deposit(0, 33);
	pub const MaxProxies: u16 = 32;
	pub const AnnouncementDepositBase: Balance = deposit(1, 8);
	pub const AnnouncementDepositFactor: Balance = deposit(0, 66);
	pub const MaxPending: u16 = 32;
}

/// The type used to represent the kinds of proxying allowed.
#[derive(
	Copy,
	Clone,
	Eq,
	PartialEq,
	Ord,
	PartialOrd,
	Encode,
	Decode,
	RuntimeDebug,
	MaxEncodedLen,
	TypeInfo,
)]
pub enum ProxyType {
	Any,
	NonTransfer,
	Governance,
	IdentityJudgement,
	CancelProxy,
	Auction,
	Society,
	OnDemandOrdering,
}
impl Default for ProxyType {
	fn default() -> Self {
		Self::Any
	}
}
impl InstanceFilter<RuntimeCall> for ProxyType {
	fn filter(&self, c: &RuntimeCall) -> bool {
		match self {
			ProxyType::Any => true,
			ProxyType::NonTransfer => matches!(
				c,
				RuntimeCall::System(..) |
				RuntimeCall::Babe(..) |
				RuntimeCall::Timestamp(..) |
				RuntimeCall::Indices(pallet_indices::Call::claim {..}) |
				RuntimeCall::Indices(pallet_indices::Call::free {..}) |
				RuntimeCall::Indices(pallet_indices::Call::freeze {..}) |
				// Specifically omitting Indices `transfer`, `force_transfer`
				// Specifically omitting the entire Balances pallet
				RuntimeCall::Session(..) |
				RuntimeCall::Grandpa(..) |
				RuntimeCall::ImOnline(..) |
				RuntimeCall::Treasury(..) |
				RuntimeCall::Bounties(..) |
				RuntimeCall::ChildBounties(..) |
				RuntimeCall::ConvictionVoting(..) |
				RuntimeCall::Referenda(..) |
				RuntimeCall::FellowshipCollective(..) |
				RuntimeCall::FellowshipReferenda(..) |
				RuntimeCall::Whitelist(..) |
				RuntimeCall::Claims(..) |
				RuntimeCall::Utility(..) |
				RuntimeCall::Identity(..) |
				RuntimeCall::Society(..) |
				RuntimeCall::Recovery(pallet_recovery::Call::as_recovered {..}) |
				RuntimeCall::Recovery(pallet_recovery::Call::vouch_recovery {..}) |
				RuntimeCall::Recovery(pallet_recovery::Call::claim_recovery {..}) |
				RuntimeCall::Recovery(pallet_recovery::Call::close_recovery {..}) |
				RuntimeCall::Recovery(pallet_recovery::Call::remove_recovery {..}) |
				RuntimeCall::Recovery(pallet_recovery::Call::cancel_recovered {..}) |
				// Specifically omitting Recovery `create_recovery`, `initiate_recovery`
				RuntimeCall::Vesting(pallet_vesting::Call::vest {..}) |
				RuntimeCall::Vesting(pallet_vesting::Call::vest_other {..}) |
				// Specifically omitting Vesting `vested_transfer`, and `force_vested_transfer`
				RuntimeCall::Scheduler(..) |
				RuntimeCall::Proxy(..) |
				RuntimeCall::Multisig(..) |
				RuntimeCall::Nis(..) |
				RuntimeCall::Registrar(paras_registrar::Call::register {..}) |
				RuntimeCall::Registrar(paras_registrar::Call::deregister {..}) |
				// Specifically omitting Registrar `swap`
				RuntimeCall::Registrar(paras_registrar::Call::reserve {..}) |
				RuntimeCall::Crowdloan(..) |
				RuntimeCall::Slots(..) |
				RuntimeCall::Auctions(..) // Specifically omitting the entire XCM Pallet
			),
			ProxyType::Governance => matches!(
				c,
				RuntimeCall::Bounties(..) |
					RuntimeCall::Utility(..) |
					RuntimeCall::ChildBounties(..) |
					// OpenGov calls
					RuntimeCall::ConvictionVoting(..) |
					RuntimeCall::Referenda(..) |
					RuntimeCall::FellowshipCollective(..) |
					RuntimeCall::FellowshipReferenda(..) |
					RuntimeCall::Whitelist(..)
			),
			ProxyType::IdentityJudgement => matches!(
				c,
				RuntimeCall::Identity(pallet_identity::Call::provide_judgement { .. }) |
					RuntimeCall::Utility(..)
			),
			ProxyType::CancelProxy => {
				matches!(c, RuntimeCall::Proxy(pallet_proxy::Call::reject_announcement { .. }))
			},
			ProxyType::Auction => matches!(
				c,
				RuntimeCall::Auctions { .. } |
					RuntimeCall::Crowdloan { .. } |
					RuntimeCall::Registrar { .. } |
					RuntimeCall::Multisig(..) |
					RuntimeCall::Slots { .. }
			),
			ProxyType::Society => matches!(c, RuntimeCall::Society(..)),
			ProxyType::OnDemandOrdering => matches!(c, RuntimeCall::OnDemandAssignmentProvider(..)),
		}
	}
	fn is_superset(&self, o: &Self) -> bool {
		match (self, o) {
			(x, y) if x == y => true,
			(ProxyType::Any, _) => true,
			(_, ProxyType::Any) => false,
			(ProxyType::NonTransfer, _) => true,
			_ => false,
		}
	}
}

impl pallet_proxy::Config for Runtime {
	type RuntimeEvent = RuntimeEvent;
	type RuntimeCall = RuntimeCall;
	type Currency = Balances;
	type ProxyType = ProxyType;
	type ProxyDepositBase = ProxyDepositBase;
	type ProxyDepositFactor = ProxyDepositFactor;
	type MaxProxies = MaxProxies;
	type WeightInfo = weights::pallet_proxy::WeightInfo<Runtime>;
	type MaxPending = MaxPending;
	type CallHasher = BlakeTwo256;
	type AnnouncementDepositBase = AnnouncementDepositBase;
	type AnnouncementDepositFactor = AnnouncementDepositFactor;
}

impl parachains_origin::Config for Runtime {}

impl parachains_configuration::Config for Runtime {
	type WeightInfo = weights::runtime_parachains_configuration::WeightInfo<Runtime>;
}

impl parachains_shared::Config for Runtime {}

impl parachains_session_info::Config for Runtime {
	type ValidatorSet = Historical;
}

/// Special `RewardValidators` that does nothing ;)
pub struct RewardValidators;
impl runtime_parachains::inclusion::RewardValidators for RewardValidators {
	fn reward_backing(_: impl IntoIterator<Item = ValidatorIndex>) {}
	fn reward_bitfields(_: impl IntoIterator<Item = ValidatorIndex>) {}
}

impl parachains_inclusion::Config for Runtime {
	type RuntimeEvent = RuntimeEvent;
	type DisputesHandler = ParasDisputes;
	type RewardValidators = RewardValidators;
	type MessageQueue = MessageQueue;
	type WeightInfo = weights::runtime_parachains_inclusion::WeightInfo<Runtime>;
}

parameter_types! {
	pub const ParasUnsignedPriority: TransactionPriority = TransactionPriority::max_value();
}

impl parachains_paras::Config for Runtime {
	type RuntimeEvent = RuntimeEvent;
	type WeightInfo = weights::runtime_parachains_paras::WeightInfo<Runtime>;
	type UnsignedPriority = ParasUnsignedPriority;
	type QueueFootprinter = ParaInclusion;
	type NextSessionRotation = Babe;
	type OnNewHead = Registrar;
}

parameter_types! {
	/// Amount of weight that can be spent per block to service messages.
	///
	/// # WARNING
	///
	/// This is not a good value for para-chains since the `Scheduler` already uses up to 80% block weight.
	pub MessageQueueServiceWeight: Weight = Perbill::from_percent(20) * BlockWeights::get().max_block;
	pub const MessageQueueHeapSize: u32 = 32 * 1024;
	pub const MessageQueueMaxStale: u32 = 96;
}

/// Message processor to handle any messages that were enqueued into the `MessageQueue` pallet.
pub struct MessageProcessor;
impl ProcessMessage for MessageProcessor {
	type Origin = AggregateMessageOrigin;

	fn process_message(
		message: &[u8],
		origin: Self::Origin,
		meter: &mut WeightMeter,
		id: &mut [u8; 32],
	) -> Result<bool, ProcessMessageError> {
		let para = match origin {
			AggregateMessageOrigin::Ump(UmpQueueId::Para(para)) => para,
		};
		xcm_builder::ProcessXcmMessage::<
			Junction,
			xcm_executor::XcmExecutor<xcm_config::XcmConfig>,
			RuntimeCall,
		>::process_message(message, Junction::Parachain(para.into()), meter, id)
	}
}

impl pallet_message_queue::Config for Runtime {
	type RuntimeEvent = RuntimeEvent;
	type Size = u32;
	type HeapSize = MessageQueueHeapSize;
	type MaxStale = MessageQueueMaxStale;
	type ServiceWeight = MessageQueueServiceWeight;
	#[cfg(not(feature = "runtime-benchmarks"))]
	type MessageProcessor = MessageProcessor;
	#[cfg(feature = "runtime-benchmarks")]
	type MessageProcessor =
		pallet_message_queue::mock_helpers::NoopMessageProcessor<AggregateMessageOrigin>;
	type QueueChangeHandler = ParaInclusion;
	type QueuePausedQuery = ();
	type WeightInfo = weights::pallet_message_queue::WeightInfo<Runtime>;
}

impl parachains_dmp::Config for Runtime {}

impl parachains_hrmp::Config for Runtime {
	type RuntimeOrigin = RuntimeOrigin;
	type RuntimeEvent = RuntimeEvent;
	type ChannelManager = EnsureRoot<AccountId>;
	type Currency = Balances;
	type WeightInfo = weights::runtime_parachains_hrmp::WeightInfo<Runtime>;
}

impl parachains_paras_inherent::Config for Runtime {
	type WeightInfo = weights::runtime_parachains_paras_inherent::WeightInfo<Runtime>;
}

impl parachains_scheduler::Config for Runtime {
	type AssignmentProvider = ParaAssignmentProvider;
}

parameter_types! {
	pub const OnDemandTrafficDefaultValue: FixedU128 = FixedU128::from_u32(1);
}

impl parachains_assigner_on_demand::Config for Runtime {
	type RuntimeEvent = RuntimeEvent;
	type Currency = Balances;
	type TrafficDefaultValue = OnDemandTrafficDefaultValue;
	type WeightInfo = weights::runtime_parachains_assigner_on_demand::WeightInfo<Runtime>;
}

impl parachains_assigner_parachains::Config for Runtime {}

impl parachains_assigner::Config for Runtime {
	type OnDemandAssignmentProvider = OnDemandAssignmentProvider;
	type ParachainsAssignmentProvider = ParachainsAssignmentProvider;
}

impl parachains_initializer::Config for Runtime {
	type Randomness = pallet_babe::RandomnessFromOneEpochAgo<Runtime>;
	type ForceOrigin = EnsureRoot<AccountId>;
	type WeightInfo = weights::runtime_parachains_initializer::WeightInfo<Runtime>;
}

impl parachains_disputes::Config for Runtime {
	type RuntimeEvent = RuntimeEvent;
	type RewardValidators = ();
	type SlashingHandler = parachains_slashing::SlashValidatorsForDisputes<ParasSlashing>;
	type WeightInfo = weights::runtime_parachains_disputes::WeightInfo<Runtime>;
}

impl parachains_slashing::Config for Runtime {
	type KeyOwnerProofSystem = Historical;
	type KeyOwnerProof =
		<Self::KeyOwnerProofSystem as KeyOwnerProofSystem<(KeyTypeId, ValidatorId)>>::Proof;
	type KeyOwnerIdentification = <Self::KeyOwnerProofSystem as KeyOwnerProofSystem<(
		KeyTypeId,
		ValidatorId,
	)>>::IdentificationTuple;
	type HandleReports = parachains_slashing::SlashingReportHandler<
		Self::KeyOwnerIdentification,
		Offences,
		ReportLongevity,
	>;
	type WeightInfo = parachains_slashing::TestWeightInfo;
	type BenchmarkingConfig = parachains_slashing::BenchConfig<200>;
}

parameter_types! {
	pub const ParaDeposit: Balance = 40 * UNITS;
}

impl paras_registrar::Config for Runtime {
	type RuntimeOrigin = RuntimeOrigin;
	type RuntimeEvent = RuntimeEvent;
	type Currency = Balances;
	type OnSwap = (Crowdloan, Slots);
	type ParaDeposit = ParaDeposit;
	type DataDepositPerByte = DataDepositPerByte;
	type WeightInfo = weights::runtime_common_paras_registrar::WeightInfo<Runtime>;
}

parameter_types! {
	pub LeasePeriod: BlockNumber = prod_or_fast!(1 * DAYS, 1 * DAYS, "ROC_LEASE_PERIOD");
}

impl slots::Config for Runtime {
	type RuntimeEvent = RuntimeEvent;
	type Currency = Balances;
	type Registrar = Registrar;
	type LeasePeriod = LeasePeriod;
	type LeaseOffset = ();
	type ForceOrigin = EitherOf<EnsureRoot<Self::AccountId>, LeaseAdmin>;
	type WeightInfo = weights::runtime_common_slots::WeightInfo<Runtime>;
}

parameter_types! {
	pub const CrowdloanId: PalletId = PalletId(*b"py/cfund");
	pub const SubmissionDeposit: Balance = 3 * GRAND;
	pub const MinContribution: Balance = 3_000 * CENTS;
	pub const RemoveKeysLimit: u32 = 1000;
	// Allow 32 bytes for an additional memo to a crowdloan.
	pub const MaxMemoLength: u8 = 32;
}

impl crowdloan::Config for Runtime {
	type RuntimeEvent = RuntimeEvent;
	type PalletId = CrowdloanId;
	type SubmissionDeposit = SubmissionDeposit;
	type MinContribution = MinContribution;
	type RemoveKeysLimit = RemoveKeysLimit;
	type Registrar = Registrar;
	type Auctioneer = Auctions;
	type MaxMemoLength = MaxMemoLength;
	type WeightInfo = weights::runtime_common_crowdloan::WeightInfo<Runtime>;
}

parameter_types! {
	// The average auction is 7 days long, so this will be 70% for ending period.
	// 5 Days = 72000 Blocks @ 6 sec per block
	pub const EndingPeriod: BlockNumber = 5 * DAYS;
	// ~ 1000 samples per day -> ~ 20 blocks per sample -> 2 minute samples
	pub const SampleLength: BlockNumber = 2 * MINUTES;
}

impl auctions::Config for Runtime {
	type RuntimeEvent = RuntimeEvent;
	type Leaser = Slots;
	type Registrar = Registrar;
	type EndingPeriod = EndingPeriod;
	type SampleLength = SampleLength;
	type Randomness = pallet_babe::RandomnessFromOneEpochAgo<Runtime>;
	type InitiateOrigin = EitherOf<EnsureRoot<Self::AccountId>, AuctionAdmin>;
	type WeightInfo = weights::runtime_common_auctions::WeightInfo<Runtime>;
}

type NisCounterpartInstance = pallet_balances::Instance2;
impl pallet_balances::Config<NisCounterpartInstance> for Runtime {
	type Balance = Balance;
	type DustRemoval = ();
	type RuntimeEvent = RuntimeEvent;
	type ExistentialDeposit = ConstU128<10_000_000_000>; // One RTC cent
	type AccountStore = StorageMapShim<
		pallet_balances::Account<Runtime, NisCounterpartInstance>,
		AccountId,
		pallet_balances::AccountData<u128>,
	>;
	type MaxLocks = ConstU32<4>;
	type MaxReserves = ConstU32<4>;
	type ReserveIdentifier = [u8; 8];
	type WeightInfo = weights::pallet_balances_nis_counterpart_balances::WeightInfo<Runtime>;
	type RuntimeHoldReason = RuntimeHoldReason;
	type FreezeIdentifier = ();
	type MaxHolds = ConstU32<0>;
	type MaxFreezes = ConstU32<0>;
}

parameter_types! {
	pub const NisBasePeriod: BlockNumber = 30 * DAYS;
	pub const MinBid: Balance = 100 * UNITS;
	pub MinReceipt: Perquintill = Perquintill::from_rational(1u64, 10_000_000u64);
	pub const IntakePeriod: BlockNumber = 5 * MINUTES;
	pub MaxIntakeWeight: Weight = MAXIMUM_BLOCK_WEIGHT / 10;
	pub const ThawThrottle: (Perquintill, BlockNumber) = (Perquintill::from_percent(25), 5);
	pub storage NisTarget: Perquintill = Perquintill::zero();
	pub const NisPalletId: PalletId = PalletId(*b"py/nis  ");
}

impl pallet_nis::Config for Runtime {
	type WeightInfo = weights::pallet_nis::WeightInfo<Runtime>;
	type RuntimeEvent = RuntimeEvent;
	type Currency = Balances;
	type CurrencyBalance = Balance;
	type FundOrigin = frame_system::EnsureSigned<AccountId>;
	type Counterpart = NisCounterpartBalances;
	type CounterpartAmount = WithMaximumOf<ConstU128<21_000_000_000_000_000_000u128>>;
	type Deficit = (); // Mint
	type IgnoredIssuance = ();
	type Target = NisTarget;
	type PalletId = NisPalletId;
	type QueueCount = ConstU32<300>;
	type MaxQueueLen = ConstU32<1000>;
	type FifoQueueLen = ConstU32<250>;
	type BasePeriod = NisBasePeriod;
	type MinBid = MinBid;
	type MinReceipt = MinReceipt;
	type IntakePeriod = IntakePeriod;
	type MaxIntakeWeight = MaxIntakeWeight;
	type ThawThrottle = ThawThrottle;
	type RuntimeHoldReason = RuntimeHoldReason;
}

parameter_types! {
	pub const BeefySetIdSessionEntries: u32 = BondingDuration::get() * SessionsPerEra::get();
}

impl pallet_beefy::Config for Runtime {
	type BeefyId = BeefyId;
	type MaxAuthorities = MaxAuthorities;
	type MaxNominators = ConstU32<0>;
	type MaxSetIdSessionEntries = BeefySetIdSessionEntries;
	type OnNewValidatorSet = MmrLeaf;
	type WeightInfo = ();
	type KeyOwnerProof = <Historical as KeyOwnerProofSystem<(KeyTypeId, BeefyId)>>::Proof;
	type EquivocationReportSystem =
		pallet_beefy::EquivocationReportSystem<Self, Offences, Historical, ReportLongevity>;
}

/// MMR helper types.
mod mmr {
	use super::Runtime;
	pub use pallet_mmr::primitives::*;

	pub type Leaf = <<Runtime as pallet_mmr::Config>::LeafData as LeafDataProvider>::LeafData;
	pub type Hashing = <Runtime as pallet_mmr::Config>::Hashing;
	pub type Hash = <Hashing as sp_runtime::traits::Hash>::Output;
}

impl pallet_mmr::Config for Runtime {
	const INDEXING_PREFIX: &'static [u8] = mmr::INDEXING_PREFIX;
	type Hashing = Keccak256;
	type OnNewRoot = pallet_beefy_mmr::DepositBeefyDigest<Runtime>;
	type WeightInfo = ();
	type LeafData = pallet_beefy_mmr::Pallet<Runtime>;
}

parameter_types! {
	/// Version of the produced MMR leaf.
	///
	/// The version consists of two parts;
	/// - `major` (3 bits)
	/// - `minor` (5 bits)
	///
	/// `major` should be updated only if decoding the previous MMR Leaf format from the payload
	/// is not possible (i.e. backward incompatible change).
	/// `minor` should be updated if fields are added to the previous MMR Leaf, which given SCALE
	/// encoding does not prevent old leafs from being decoded.
	///
	/// Hence we expect `major` to be changed really rarely (think never).
	/// See [`MmrLeafVersion`] type documentation for more details.
	pub LeafVersion: MmrLeafVersion = MmrLeafVersion::new(0, 0);
}

pub struct ParaHeadsRootProvider;
impl BeefyDataProvider<H256> for ParaHeadsRootProvider {
	fn extra_data() -> H256 {
		let mut para_heads: Vec<(u32, Vec<u8>)> = Paras::parachains()
			.into_iter()
			.filter_map(|id| Paras::para_head(&id).map(|head| (id.into(), head.0)))
			.collect();
		para_heads.sort();
		binary_merkle_tree::merkle_root::<mmr::Hashing, _>(
			para_heads.into_iter().map(|pair| pair.encode()),
		)
		.into()
	}
}

impl pallet_beefy_mmr::Config for Runtime {
	type LeafVersion = LeafVersion;
	type BeefyAuthorityToMerkleLeaf = pallet_beefy_mmr::BeefyEcdsaToEthereum;
	type LeafExtra = H256;
	type BeefyDataProvider = ParaHeadsRootProvider;
}

impl paras_sudo_wrapper::Config for Runtime {}

parameter_types! {
	pub const PermanentSlotLeasePeriodLength: u32 = 365;
	pub const TemporarySlotLeasePeriodLength: u32 = 5;
	pub const MaxTemporarySlotPerLeasePeriod: u32 = 5;
}

impl assigned_slots::Config for Runtime {
	type RuntimeEvent = RuntimeEvent;
	type AssignSlotOrigin = EnsureRoot<AccountId>;
	type Leaser = Slots;
	type PermanentSlotLeasePeriodLength = PermanentSlotLeasePeriodLength;
	type TemporarySlotLeasePeriodLength = TemporarySlotLeasePeriodLength;
	type MaxTemporarySlotPerLeasePeriod = MaxTemporarySlotPerLeasePeriod;
	type WeightInfo = weights::runtime_common_assigned_slots::WeightInfo<Runtime>;
}

impl validator_manager::Config for Runtime {
	type RuntimeEvent = RuntimeEvent;
	type PrivilegedOrigin = EnsureRoot<AccountId>;
}

impl pallet_sudo::Config for Runtime {
	type RuntimeEvent = RuntimeEvent;
	type RuntimeCall = RuntimeCall;
	type WeightInfo = weights::pallet_sudo::WeightInfo<Runtime>;
}

impl pallet_asset_rate::Config for Runtime {
	type WeightInfo = weights::pallet_asset_rate::WeightInfo<Runtime>;
	type RuntimeEvent = RuntimeEvent;
	type CreateOrigin = EnsureRoot<AccountId>;
	type RemoveOrigin = EnsureRoot<AccountId>;
	type UpdateOrigin = EnsureRoot<AccountId>;
	type Currency = Balances;
	type AssetKind = <Runtime as pallet_treasury::Config>::AssetKind;
	#[cfg(feature = "runtime-benchmarks")]
	type BenchmarkHelper = runtime_common::impls::benchmarks::AssetRateArguments;
}

construct_runtime! {
	pub enum Runtime
	{
		// Basic stuff; balances is uncallable initially.
		System: frame_system::{Pallet, Call, Storage, Config<T>, Event<T>} = 0,

		// Babe must be before session.
		Babe: pallet_babe::{Pallet, Call, Storage, Config<T>, ValidateUnsigned} = 1,

		Timestamp: pallet_timestamp::{Pallet, Call, Storage, Inherent} = 2,
		Indices: pallet_indices::{Pallet, Call, Storage, Config<T>, Event<T>} = 3,
		Balances: pallet_balances::{Pallet, Call, Storage, Config<T>, Event<T>} = 4,
		TransactionPayment: pallet_transaction_payment::{Pallet, Storage, Event<T>} = 33,

		// Consensus support.
		// Authorship must be before session in order to note author in the correct session and era
		// for im-online.
		Authorship: pallet_authorship::{Pallet, Storage} = 5,
		Offences: pallet_offences::{Pallet, Storage, Event} = 7,
		Historical: session_historical::{Pallet} = 34,

		// BEEFY Bridges support.
		Beefy: pallet_beefy::{Pallet, Call, Storage, Config<T>, ValidateUnsigned} = 240,
		// MMR leaf construction must be before session in order to have leaf contents
		// refer to block<N-1> consistently. see substrate issue #11797 for details.
		Mmr: pallet_mmr::{Pallet, Storage} = 241,
		MmrLeaf: pallet_beefy_mmr::{Pallet, Storage} = 242,

		Session: pallet_session::{Pallet, Call, Storage, Event, Config<T>} = 8,
		Grandpa: pallet_grandpa::{Pallet, Call, Storage, Config<T>, Event, ValidateUnsigned} = 10,
		ImOnline: pallet_im_online::{Pallet, Call, Storage, Event<T>, ValidateUnsigned, Config<T>} = 11,
		AuthorityDiscovery: pallet_authority_discovery::{Pallet, Config<T>} = 12,

		// Governance stuff; uncallable initially.
		Treasury: pallet_treasury::{Pallet, Call, Storage, Config<T>, Event<T>} = 18,
		ConvictionVoting: pallet_conviction_voting::{Pallet, Call, Storage, Event<T>} = 20,
		Referenda: pallet_referenda::{Pallet, Call, Storage, Event<T>} = 21,
		//	pub type FellowshipCollectiveInstance = pallet_ranked_collective::Instance1;
		FellowshipCollective: pallet_ranked_collective::<Instance1>::{
			Pallet, Call, Storage, Event<T>
		} = 22,
		// pub type FellowshipReferendaInstance = pallet_referenda::Instance2;
		FellowshipReferenda: pallet_referenda::<Instance2>::{
			Pallet, Call, Storage, Event<T>
		} = 23,
		Origins: pallet_custom_origins::{Origin} = 43,
		Whitelist: pallet_whitelist::{Pallet, Call, Storage, Event<T>} = 44,
		// Claims. Usable initially.
		Claims: claims::{Pallet, Call, Storage, Event<T>, Config<T>, ValidateUnsigned} = 19,

		// Utility module.
		Utility: pallet_utility::{Pallet, Call, Event} = 24,

		// Less simple identity module.
		Identity: pallet_identity::{Pallet, Call, Storage, Event<T>} = 25,

		// Society module.
		Society: pallet_society::{Pallet, Call, Storage, Event<T>} = 26,

		// Social recovery module.
		Recovery: pallet_recovery::{Pallet, Call, Storage, Event<T>} = 27,

		// Vesting. Usable initially, but removed once all vesting is finished.
		Vesting: pallet_vesting::{Pallet, Call, Storage, Event<T>, Config<T>} = 28,

		// System scheduler.
		Scheduler: pallet_scheduler::{Pallet, Call, Storage, Event<T>} = 29,

		// Proxy module. Late addition.
		Proxy: pallet_proxy::{Pallet, Call, Storage, Event<T>} = 30,

		// Multisig module. Late addition.
		Multisig: pallet_multisig::{Pallet, Call, Storage, Event<T>} = 31,

		// Preimage registrar.
		Preimage: pallet_preimage::{Pallet, Call, Storage, Event<T>, HoldReason} = 32,

		// Asset rate.
		AssetRate: pallet_asset_rate::{Pallet, Call, Storage, Event<T>} = 39,

		// Bounties modules.
		Bounties: pallet_bounties::{Pallet, Call, Storage, Event<T>} = 35,
		ChildBounties: pallet_child_bounties = 40,

		// NIS pallet.
		Nis: pallet_nis::{Pallet, Call, Storage, Event<T>, HoldReason} = 38,
//		pub type NisCounterpartInstance = pallet_balances::Instance2;
		NisCounterpartBalances: pallet_balances::<Instance2> = 45,

		// Parachains pallets. Start indices at 50 to leave room.
		ParachainsOrigin: parachains_origin::{Pallet, Origin} = 50,
		Configuration: parachains_configuration::{Pallet, Call, Storage, Config<T>} = 51,
		ParasShared: parachains_shared::{Pallet, Call, Storage} = 52,
		ParaInclusion: parachains_inclusion::{Pallet, Call, Storage, Event<T>} = 53,
		ParaInherent: parachains_paras_inherent::{Pallet, Call, Storage, Inherent} = 54,
		ParaScheduler: parachains_scheduler::{Pallet, Storage} = 55,
		Paras: parachains_paras::{Pallet, Call, Storage, Event, Config<T>, ValidateUnsigned} = 56,
		Initializer: parachains_initializer::{Pallet, Call, Storage} = 57,
		Dmp: parachains_dmp::{Pallet, Storage} = 58,
		Hrmp: parachains_hrmp::{Pallet, Call, Storage, Event<T>, Config<T>} = 60,
		ParaSessionInfo: parachains_session_info::{Pallet, Storage} = 61,
		ParasDisputes: parachains_disputes::{Pallet, Call, Storage, Event<T>} = 62,
		ParasSlashing: parachains_slashing::{Pallet, Call, Storage, ValidateUnsigned} = 63,
		MessageQueue: pallet_message_queue::{Pallet, Call, Storage, Event<T>} = 64,
		ParaAssignmentProvider: parachains_assigner::{Pallet, Storage} = 65,
		OnDemandAssignmentProvider: parachains_assigner_on_demand::{Pallet, Call, Storage, Event<T>} = 66,
		ParachainsAssignmentProvider: parachains_assigner_parachains::{Pallet} = 67,

		// Parachain Onboarding Pallets. Start indices at 70 to leave room.
		Registrar: paras_registrar::{Pallet, Call, Storage, Event<T>, Config<T>} = 70,
		Slots: slots::{Pallet, Call, Storage, Event<T>} = 71,
		Auctions: auctions::{Pallet, Call, Storage, Event<T>} = 72,
		Crowdloan: crowdloan::{Pallet, Call, Storage, Event<T>} = 73,

		// Pallet for sending XCM.
		XcmPallet: pallet_xcm::{Pallet, Call, Storage, Event<T>, Origin, Config<T>} = 99,

		ParasSudoWrapper: paras_sudo_wrapper::{Pallet, Call} = 250,
		AssignedSlots: assigned_slots::{Pallet, Call, Storage, Event<T>, Config<T>} = 251,

		// Validator Manager pallet.
		ValidatorManager: validator_manager::{Pallet, Call, Storage, Event<T>} = 252,

		// State trie migration pallet, only temporary.
		StateTrieMigration: pallet_state_trie_migration = 254,

		// Sudo.
		Sudo: pallet_sudo::{Pallet, Call, Storage, Event<T>, Config<T>} = 255,
	}
}

/// The address format for describing accounts.
pub type Address = sp_runtime::MultiAddress<AccountId, ()>;
/// Block header type as expected by this runtime.
pub type Header = generic::Header<BlockNumber, BlakeTwo256>;
/// Block type as expected by this runtime.
pub type Block = generic::Block<Header, UncheckedExtrinsic>;
/// A Block signed with a Justification
pub type SignedBlock = generic::SignedBlock<Block>;
/// `BlockId` type as expected by this runtime.
pub type BlockId = generic::BlockId<Block>;
/// The `SignedExtension` to the basic transaction logic.
pub type SignedExtra = (
	frame_system::CheckNonZeroSender<Runtime>,
	frame_system::CheckSpecVersion<Runtime>,
	frame_system::CheckTxVersion<Runtime>,
	frame_system::CheckGenesis<Runtime>,
	frame_system::CheckMortality<Runtime>,
	frame_system::CheckNonce<Runtime>,
	frame_system::CheckWeight<Runtime>,
	pallet_transaction_payment::ChargeTransactionPayment<Runtime>,
);

/// Unchecked extrinsic type as expected by this runtime.
pub type UncheckedExtrinsic =
	generic::UncheckedExtrinsic<Address, RuntimeCall, Signature, SignedExtra>;

/// All migrations that will run on the next runtime upgrade.
///
/// This contains the combined migrations of the last 10 releases. It allows to skip runtime
/// upgrades in case governance decides to do so. THE ORDER IS IMPORTANT.
pub type Migrations = migrations::Unreleased;

/// The runtime migrations per release.
#[allow(deprecated, missing_docs)]
pub mod migrations {
	use super::*;

	/// Unreleased migrations. Add new ones here:
	pub type Unreleased = (
		pallet_society::migrations::VersionCheckedMigrateToV2<Runtime, (), ()>,
		pallet_im_online::migration::v1::Migration<Runtime>,
		parachains_configuration::migration::v7::MigrateToV7<Runtime>,
		assigned_slots::migration::v1::VersionCheckedMigrateToV1<Runtime>,
		parachains_scheduler::migration::v1::MigrateToV1<Runtime>,
		parachains_configuration::migration::v8::MigrateToV8<Runtime>,
		parachains_configuration::migration::v9::MigrateToV9<Runtime>,
		paras_registrar::migration::VersionCheckedMigrateToV1<Runtime, ()>,
		pallet_referenda::migration::v1::MigrateV0ToV1<Runtime, ()>,
		pallet_referenda::migration::v1::MigrateV0ToV1<Runtime, pallet_referenda::Instance2>,
		parachains_configuration::migration::v10::MigrateToV10<Runtime>,
	);
}

/// Executive: handles dispatch to the various modules.
pub type Executive = frame_executive::Executive<
	Runtime,
	Block,
	frame_system::ChainContext<Runtime>,
	Runtime,
	AllPalletsWithSystem,
	Migrations,
>;
/// The payload being signed in transactions.
pub type SignedPayload = generic::SignedPayload<RuntimeCall, SignedExtra>;

parameter_types! {
	// The deposit configuration for the singed migration. Specially if you want to allow any signed account to do the migration (see `SignedFilter`, these deposits should be high)
	pub const MigrationSignedDepositPerItem: Balance = 1 * CENTS;
	pub const MigrationSignedDepositBase: Balance = 20 * CENTS * 100;
	pub const MigrationMaxKeyLen: u32 = 512;
}

impl pallet_state_trie_migration::Config for Runtime {
	type RuntimeEvent = RuntimeEvent;
	type Currency = Balances;
	type SignedDepositPerItem = MigrationSignedDepositPerItem;
	type SignedDepositBase = MigrationSignedDepositBase;
	type ControlOrigin = EnsureRoot<AccountId>;
	// specific account for the migration, can trigger the signed migrations.
	type SignedFilter = frame_system::EnsureSignedBy<MigController, AccountId>;

	// Use same weights as substrate ones.
	type WeightInfo = pallet_state_trie_migration::weights::SubstrateWeight<Runtime>;
	type MaxKeyLen = MigrationMaxKeyLen;
}

frame_support::ord_parameter_types! {
	pub const MigController: AccountId = AccountId::from(hex_literal::hex!("52bc71c1eca5353749542dfdf0af97bf764f9c2f44e860cd485f1cd86400f649"));
}

#[cfg(feature = "runtime-benchmarks")]
mod benches {
	frame_benchmarking::define_benchmarks!(
		// Polkadot
		// NOTE: Make sure to prefix these with `runtime_common::` so
		// the that path resolves correctly in the generated file.
		[runtime_common::assigned_slots, AssignedSlots]
		[runtime_common::auctions, Auctions]
		[runtime_common::crowdloan, Crowdloan]
		[runtime_common::claims, Claims]
		[runtime_common::slots, Slots]
		[runtime_common::paras_registrar, Registrar]
		[runtime_parachains::configuration, Configuration]
		[runtime_parachains::hrmp, Hrmp]
		[runtime_parachains::disputes, ParasDisputes]
		[runtime_parachains::inclusion, ParaInclusion]
		[runtime_parachains::initializer, Initializer]
		[runtime_parachains::paras_inherent, ParaInherent]
		[runtime_parachains::paras, Paras]
		[runtime_parachains::assigner_on_demand, OnDemandAssignmentProvider]
		// Substrate
		[pallet_balances, Balances]
		[pallet_balances, NisCounterpartBalances]
		[frame_benchmarking::baseline, Baseline::<Runtime>]
		[pallet_bounties, Bounties]
		[pallet_child_bounties, ChildBounties]
		[pallet_conviction_voting, ConvictionVoting]
		[pallet_nis, Nis]
		[pallet_identity, Identity]
		[pallet_im_online, ImOnline]
		[pallet_indices, Indices]
		[pallet_message_queue, MessageQueue]
		[pallet_multisig, Multisig]
		[pallet_preimage, Preimage]
		[pallet_proxy, Proxy]
		[pallet_ranked_collective, FellowshipCollective]
		[pallet_recovery, Recovery]
		[pallet_referenda, Referenda]
		[pallet_referenda, FellowshipReferenda]
		[pallet_scheduler, Scheduler]
		[pallet_sudo, Sudo]
		[frame_system, SystemBench::<Runtime>]
		[pallet_timestamp, Timestamp]
		[pallet_treasury, Treasury]
		[pallet_utility, Utility]
		[pallet_vesting, Vesting]
		[pallet_asset_rate, AssetRate]
		[pallet_whitelist, Whitelist]
		// XCM
		[pallet_xcm, XcmPallet]
		[pallet_xcm_benchmarks::fungible, pallet_xcm_benchmarks::fungible::Pallet::<Runtime>]
		[pallet_xcm_benchmarks::generic, pallet_xcm_benchmarks::generic::Pallet::<Runtime>]
	);
}

sp_api::impl_runtime_apis! {
	impl sp_api::Core<Block> for Runtime {
		fn version() -> RuntimeVersion {
			VERSION
		}

		fn execute_block(block: Block) {
			Executive::execute_block(block);
		}

		fn initialize_block(header: &<Block as BlockT>::Header) {
			Executive::initialize_block(header)
		}
	}

	impl sp_api::Metadata<Block> for Runtime {
		fn metadata() -> OpaqueMetadata {
			OpaqueMetadata::new(Runtime::metadata().into())
		}

		fn metadata_at_version(version: u32) -> Option<OpaqueMetadata> {
			Runtime::metadata_at_version(version)
		}

		fn metadata_versions() -> sp_std::vec::Vec<u32> {
			Runtime::metadata_versions()
		}
	}

	impl block_builder_api::BlockBuilder<Block> for Runtime {
		fn apply_extrinsic(extrinsic: <Block as BlockT>::Extrinsic) -> ApplyExtrinsicResult {
			Executive::apply_extrinsic(extrinsic)
		}

		fn finalize_block() -> <Block as BlockT>::Header {
			Executive::finalize_block()
		}

		fn inherent_extrinsics(data: inherents::InherentData) -> Vec<<Block as BlockT>::Extrinsic> {
			data.create_extrinsics()
		}

		fn check_inherents(
			block: Block,
			data: inherents::InherentData,
		) -> inherents::CheckInherentsResult {
			data.check_extrinsics(&block)
		}
	}

	impl tx_pool_api::runtime_api::TaggedTransactionQueue<Block> for Runtime {
		fn validate_transaction(
			source: TransactionSource,
			tx: <Block as BlockT>::Extrinsic,
			block_hash: <Block as BlockT>::Hash,
		) -> TransactionValidity {
			Executive::validate_transaction(source, tx, block_hash)
		}
	}

	impl offchain_primitives::OffchainWorkerApi<Block> for Runtime {
		fn offchain_worker(header: &<Block as BlockT>::Header) {
			Executive::offchain_worker(header)
		}
	}

	#[api_version(8)]
	impl primitives::runtime_api::ParachainHost<Block, Hash, BlockNumber> for Runtime {
		fn validators() -> Vec<ValidatorId> {
			parachains_runtime_api_impl::validators::<Runtime>()
		}

		fn validator_groups() -> (Vec<Vec<ValidatorIndex>>, GroupRotationInfo<BlockNumber>) {
			parachains_runtime_api_impl::validator_groups::<Runtime>()
		}

		fn availability_cores() -> Vec<CoreState<Hash, BlockNumber>> {
			parachains_runtime_api_impl::availability_cores::<Runtime>()
		}

		fn persisted_validation_data(para_id: ParaId, assumption: OccupiedCoreAssumption)
			-> Option<PersistedValidationData<Hash, BlockNumber>> {
			parachains_runtime_api_impl::persisted_validation_data::<Runtime>(para_id, assumption)
		}

		fn assumed_validation_data(
			para_id: ParaId,
			expected_persisted_validation_data_hash: Hash,
		) -> Option<(PersistedValidationData<Hash, BlockNumber>, ValidationCodeHash)> {
			parachains_runtime_api_impl::assumed_validation_data::<Runtime>(
				para_id,
				expected_persisted_validation_data_hash,
			)
		}

		fn check_validation_outputs(
			para_id: ParaId,
			outputs: primitives::CandidateCommitments,
		) -> bool {
			parachains_runtime_api_impl::check_validation_outputs::<Runtime>(para_id, outputs)
		}

		fn session_index_for_child() -> SessionIndex {
			parachains_runtime_api_impl::session_index_for_child::<Runtime>()
		}

		fn validation_code(para_id: ParaId, assumption: OccupiedCoreAssumption)
			-> Option<ValidationCode> {
			parachains_runtime_api_impl::validation_code::<Runtime>(para_id, assumption)
		}

		fn candidate_pending_availability(para_id: ParaId) -> Option<CommittedCandidateReceipt<Hash>> {
			parachains_runtime_api_impl::candidate_pending_availability::<Runtime>(para_id)
		}

		fn candidate_events() -> Vec<CandidateEvent<Hash>> {
			parachains_runtime_api_impl::candidate_events::<Runtime, _>(|ev| {
				match ev {
					RuntimeEvent::ParaInclusion(ev) => {
						Some(ev)
					}
					_ => None,
				}
			})
		}

		fn session_info(index: SessionIndex) -> Option<SessionInfo> {
			parachains_runtime_api_impl::session_info::<Runtime>(index)
		}

		fn session_executor_params(session_index: SessionIndex) -> Option<ExecutorParams> {
			parachains_runtime_api_impl::session_executor_params::<Runtime>(session_index)
		}

		fn dmq_contents(recipient: ParaId) -> Vec<InboundDownwardMessage<BlockNumber>> {
			parachains_runtime_api_impl::dmq_contents::<Runtime>(recipient)
		}

		fn inbound_hrmp_channels_contents(
			recipient: ParaId
		) -> BTreeMap<ParaId, Vec<InboundHrmpMessage<BlockNumber>>> {
			parachains_runtime_api_impl::inbound_hrmp_channels_contents::<Runtime>(recipient)
		}

		fn validation_code_by_hash(hash: ValidationCodeHash) -> Option<ValidationCode> {
			parachains_runtime_api_impl::validation_code_by_hash::<Runtime>(hash)
		}

		fn on_chain_votes() -> Option<ScrapedOnChainVotes<Hash>> {
			parachains_runtime_api_impl::on_chain_votes::<Runtime>()
		}

		fn submit_pvf_check_statement(
			stmt: primitives::PvfCheckStatement,
			signature: primitives::ValidatorSignature
		) {
			parachains_runtime_api_impl::submit_pvf_check_statement::<Runtime>(stmt, signature)
		}

		fn pvfs_require_precheck() -> Vec<ValidationCodeHash> {
			parachains_runtime_api_impl::pvfs_require_precheck::<Runtime>()
		}

		fn validation_code_hash(para_id: ParaId, assumption: OccupiedCoreAssumption)
			-> Option<ValidationCodeHash>
		{
			parachains_runtime_api_impl::validation_code_hash::<Runtime>(para_id, assumption)
		}

		fn disputes() -> Vec<(SessionIndex, CandidateHash, DisputeState<BlockNumber>)> {
			parachains_runtime_api_impl::get_session_disputes::<Runtime>()
		}

		fn unapplied_slashes(
		) -> Vec<(SessionIndex, CandidateHash, slashing::PendingSlashes)> {
			parachains_runtime_api_impl::unapplied_slashes::<Runtime>()
		}

		fn key_ownership_proof(
			validator_id: ValidatorId,
		) -> Option<slashing::OpaqueKeyOwnershipProof> {
			use parity_scale_codec::Encode;

			Historical::prove((PARACHAIN_KEY_TYPE_ID, validator_id))
				.map(|p| p.encode())
				.map(slashing::OpaqueKeyOwnershipProof::new)
		}

		fn submit_report_dispute_lost(
			dispute_proof: slashing::DisputeProof,
			key_ownership_proof: slashing::OpaqueKeyOwnershipProof,
		) -> Option<()> {
			parachains_runtime_api_impl::submit_unsigned_slashing_report::<Runtime>(
				dispute_proof,
				key_ownership_proof,
			)
		}

		fn minimum_backing_votes() -> u32 {
			parachains_runtime_api_impl::minimum_backing_votes::<Runtime>()
		}

		fn para_backing_state(para_id: ParaId) -> Option<primitives::async_backing::BackingState> {
			parachains_runtime_api_impl::backing_state::<Runtime>(para_id)
		}

		fn async_backing_params() -> primitives::AsyncBackingParams {
			parachains_runtime_api_impl::async_backing_params::<Runtime>()
		}

<<<<<<< HEAD
		fn client_features() -> ClientFeatures {
			parachains_staging_runtime_api_impl::client_features::<Runtime>()
		}
=======
		fn disabled_validators() -> Vec<ValidatorIndex> {
			parachains_staging_runtime_api_impl::disabled_validators::<Runtime>()
		}

>>>>>>> 91c4360c
	}

	#[api_version(3)]
	impl beefy_primitives::BeefyApi<Block, BeefyId> for Runtime {
		fn beefy_genesis() -> Option<BlockNumber> {
			Beefy::genesis_block()
		}

		fn validator_set() -> Option<beefy_primitives::ValidatorSet<BeefyId>> {
			Beefy::validator_set()
		}

		fn submit_report_equivocation_unsigned_extrinsic(
			equivocation_proof: beefy_primitives::EquivocationProof<
				BlockNumber,
				BeefyId,
				BeefySignature,
			>,
			key_owner_proof: beefy_primitives::OpaqueKeyOwnershipProof,
		) -> Option<()> {
			let key_owner_proof = key_owner_proof.decode()?;

			Beefy::submit_unsigned_equivocation_report(
				equivocation_proof,
				key_owner_proof,
			)
		}

		fn generate_key_ownership_proof(
			_set_id: beefy_primitives::ValidatorSetId,
			authority_id: BeefyId,
		) -> Option<beefy_primitives::OpaqueKeyOwnershipProof> {
			use parity_scale_codec::Encode;

			Historical::prove((beefy_primitives::KEY_TYPE, authority_id))
				.map(|p| p.encode())
				.map(beefy_primitives::OpaqueKeyOwnershipProof::new)
		}
	}

	#[api_version(2)]
	impl mmr::MmrApi<Block, mmr::Hash, BlockNumber> for Runtime {
		fn mmr_root() -> Result<mmr::Hash, mmr::Error> {
			Ok(Mmr::mmr_root())
		}

		fn mmr_leaf_count() -> Result<mmr::LeafIndex, mmr::Error> {
			Ok(Mmr::mmr_leaves())
		}

		fn generate_proof(
			block_numbers: Vec<BlockNumber>,
			best_known_block_number: Option<BlockNumber>,
		) -> Result<(Vec<mmr::EncodableOpaqueLeaf>, mmr::Proof<mmr::Hash>), mmr::Error> {
			Mmr::generate_proof(block_numbers, best_known_block_number).map(
				|(leaves, proof)| {
					(
						leaves
							.into_iter()
							.map(|leaf| mmr::EncodableOpaqueLeaf::from_leaf(&leaf))
							.collect(),
						proof,
					)
				},
			)
		}

		fn verify_proof(leaves: Vec<mmr::EncodableOpaqueLeaf>, proof: mmr::Proof<mmr::Hash>)
			-> Result<(), mmr::Error>
		{
			let leaves = leaves.into_iter().map(|leaf|
				leaf.into_opaque_leaf()
				.try_decode()
				.ok_or(mmr::Error::Verify)).collect::<Result<Vec<mmr::Leaf>, mmr::Error>>()?;
			Mmr::verify_leaves(leaves, proof)
		}

		fn verify_proof_stateless(
			root: mmr::Hash,
			leaves: Vec<mmr::EncodableOpaqueLeaf>,
			proof: mmr::Proof<mmr::Hash>
		) -> Result<(), mmr::Error> {
			let nodes = leaves.into_iter().map(|leaf|mmr::DataOrHash::Data(leaf.into_opaque_leaf())).collect();
			pallet_mmr::verify_leaves_proof::<mmr::Hashing, _>(root, nodes, proof)
		}
	}

	impl fg_primitives::GrandpaApi<Block> for Runtime {
		fn grandpa_authorities() -> Vec<(GrandpaId, u64)> {
			Grandpa::grandpa_authorities()
		}

		fn current_set_id() -> fg_primitives::SetId {
			Grandpa::current_set_id()
		}

		fn submit_report_equivocation_unsigned_extrinsic(
			equivocation_proof: fg_primitives::EquivocationProof<
				<Block as BlockT>::Hash,
				sp_runtime::traits::NumberFor<Block>,
			>,
			key_owner_proof: fg_primitives::OpaqueKeyOwnershipProof,
		) -> Option<()> {
			let key_owner_proof = key_owner_proof.decode()?;

			Grandpa::submit_unsigned_equivocation_report(
				equivocation_proof,
				key_owner_proof,
			)
		}

		fn generate_key_ownership_proof(
			_set_id: fg_primitives::SetId,
			authority_id: fg_primitives::AuthorityId,
		) -> Option<fg_primitives::OpaqueKeyOwnershipProof> {
			use parity_scale_codec::Encode;

			Historical::prove((fg_primitives::KEY_TYPE, authority_id))
				.map(|p| p.encode())
				.map(fg_primitives::OpaqueKeyOwnershipProof::new)
		}
	}

	impl babe_primitives::BabeApi<Block> for Runtime {
		fn configuration() -> babe_primitives::BabeConfiguration {
			let epoch_config = Babe::epoch_config().unwrap_or(BABE_GENESIS_EPOCH_CONFIG);
			babe_primitives::BabeConfiguration {
				slot_duration: Babe::slot_duration(),
				epoch_length: EpochDurationInBlocks::get().into(),
				c: epoch_config.c,
				authorities: Babe::authorities().to_vec(),
				randomness: Babe::randomness(),
				allowed_slots: epoch_config.allowed_slots,
			}
		}

		fn current_epoch_start() -> babe_primitives::Slot {
			Babe::current_epoch_start()
		}

		fn current_epoch() -> babe_primitives::Epoch {
			Babe::current_epoch()
		}

		fn next_epoch() -> babe_primitives::Epoch {
			Babe::next_epoch()
		}

		fn generate_key_ownership_proof(
			_slot: babe_primitives::Slot,
			authority_id: babe_primitives::AuthorityId,
		) -> Option<babe_primitives::OpaqueKeyOwnershipProof> {
			use parity_scale_codec::Encode;

			Historical::prove((babe_primitives::KEY_TYPE, authority_id))
				.map(|p| p.encode())
				.map(babe_primitives::OpaqueKeyOwnershipProof::new)
		}

		fn submit_report_equivocation_unsigned_extrinsic(
			equivocation_proof: babe_primitives::EquivocationProof<<Block as BlockT>::Header>,
			key_owner_proof: babe_primitives::OpaqueKeyOwnershipProof,
		) -> Option<()> {
			let key_owner_proof = key_owner_proof.decode()?;

			Babe::submit_unsigned_equivocation_report(
				equivocation_proof,
				key_owner_proof,
			)
		}
	}

	impl authority_discovery_primitives::AuthorityDiscoveryApi<Block> for Runtime {
		fn authorities() -> Vec<AuthorityDiscoveryId> {
			parachains_runtime_api_impl::relevant_authority_ids::<Runtime>()
		}
	}

	impl sp_session::SessionKeys<Block> for Runtime {
		fn generate_session_keys(seed: Option<Vec<u8>>) -> Vec<u8> {
			SessionKeys::generate(seed)
		}

		fn decode_session_keys(
			encoded: Vec<u8>,
		) -> Option<Vec<(Vec<u8>, sp_core::crypto::KeyTypeId)>> {
			SessionKeys::decode_into_raw_public_keys(&encoded)
		}
	}

	impl frame_system_rpc_runtime_api::AccountNonceApi<Block, AccountId, Nonce> for Runtime {
		fn account_nonce(account: AccountId) -> Nonce {
			System::account_nonce(account)
		}
	}

	impl pallet_transaction_payment_rpc_runtime_api::TransactionPaymentApi<
		Block,
		Balance,
	> for Runtime {
		fn query_info(uxt: <Block as BlockT>::Extrinsic, len: u32) -> RuntimeDispatchInfo<Balance> {
			TransactionPayment::query_info(uxt, len)
		}
		fn query_fee_details(uxt: <Block as BlockT>::Extrinsic, len: u32) -> FeeDetails<Balance> {
			TransactionPayment::query_fee_details(uxt, len)
		}
		fn query_weight_to_fee(weight: Weight) -> Balance {
			TransactionPayment::weight_to_fee(weight)
		}
		fn query_length_to_fee(length: u32) -> Balance {
			TransactionPayment::length_to_fee(length)
		}
	}

	impl pallet_beefy_mmr::BeefyMmrApi<Block, Hash> for RuntimeApi {
		fn authority_set_proof() -> beefy_primitives::mmr::BeefyAuthoritySet<Hash> {
			MmrLeaf::authority_set_proof()
		}

		fn next_authority_set_proof() -> beefy_primitives::mmr::BeefyNextAuthoritySet<Hash> {
			MmrLeaf::next_authority_set_proof()
		}
	}

	#[cfg(feature = "try-runtime")]
	impl frame_try_runtime::TryRuntime<Block> for Runtime {
		fn on_runtime_upgrade(checks: frame_try_runtime::UpgradeCheckSelect) -> (Weight, Weight) {
			log::info!("try-runtime::on_runtime_upgrade rococo.");
			let weight = Executive::try_runtime_upgrade(checks).unwrap();
			(weight, BlockWeights::get().max_block)
		}

		fn execute_block(
			block: Block,
			state_root_check: bool,
			signature_check: bool,
			select: frame_try_runtime::TryStateSelect,
		) -> Weight {
			// NOTE: intentional unwrap: we don't want to propagate the error backwards, and want to
			// have a backtrace here.
			Executive::try_execute_block(block, state_root_check, signature_check, select).unwrap()
		}
	}

	#[cfg(feature = "runtime-benchmarks")]
	impl frame_benchmarking::Benchmark<Block> for Runtime {
		fn benchmark_metadata(extra: bool) -> (
			Vec<frame_benchmarking::BenchmarkList>,
			Vec<frame_support::traits::StorageInfo>,
		) {
			use frame_benchmarking::{Benchmarking, BenchmarkList};
			use frame_support::traits::StorageInfoTrait;

			use frame_system_benchmarking::Pallet as SystemBench;
			use frame_benchmarking::baseline::Pallet as Baseline;

			let mut list = Vec::<BenchmarkList>::new();
			list_benchmarks!(list, extra);

			let storage_info = AllPalletsWithSystem::storage_info();
			return (list, storage_info)
		}

		fn dispatch_benchmark(
			config: frame_benchmarking::BenchmarkConfig,
		) -> Result<
			Vec<frame_benchmarking::BenchmarkBatch>,
			sp_runtime::RuntimeString,
		> {
			use frame_support::traits::WhitelistedStorageKeys;
			use frame_benchmarking::{Benchmarking, BenchmarkBatch, BenchmarkError};
			use frame_system_benchmarking::Pallet as SystemBench;
			use frame_benchmarking::baseline::Pallet as Baseline;
			use sp_storage::TrackedStorageKey;
			use xcm::latest::prelude::*;
			use xcm_config::{
				LocalCheckAccount, LocationConverter, AssetHub, TokenLocation, XcmConfig,
			};

			impl frame_system_benchmarking::Config for Runtime {}
			impl frame_benchmarking::baseline::Config for Runtime {}
			impl pallet_xcm_benchmarks::Config for Runtime {
				type XcmConfig = XcmConfig;
				type AccountIdConverter = LocationConverter;
				fn valid_destination() -> Result<MultiLocation, BenchmarkError> {
					Ok(AssetHub::get())
				}
				fn worst_case_holding(_depositable_count: u32) -> MultiAssets {
					// Rococo only knows about ROC
					vec![MultiAsset{
						id: Concrete(TokenLocation::get()),
						fun: Fungible(1_000_000 * UNITS),
					}].into()
				}
			}

			parameter_types! {
				pub const TrustedTeleporter: Option<(MultiLocation, MultiAsset)> = Some((
					AssetHub::get(),
					MultiAsset { fun: Fungible(1 * UNITS), id: Concrete(TokenLocation::get()) },
				));
				pub const TrustedReserve: Option<(MultiLocation, MultiAsset)> = None;
			}

			impl pallet_xcm_benchmarks::fungible::Config for Runtime {
				type TransactAsset = Balances;

				type CheckedAccount = LocalCheckAccount;
				type TrustedTeleporter = TrustedTeleporter;
				type TrustedReserve = TrustedReserve;

				fn get_multi_asset() -> MultiAsset {
					MultiAsset {
						id: Concrete(TokenLocation::get()),
						fun: Fungible(1 * UNITS),
					}
				}
			}

			impl pallet_xcm_benchmarks::generic::Config for Runtime {
				type RuntimeCall = RuntimeCall;

				fn worst_case_response() -> (u64, Response) {
					(0u64, Response::Version(Default::default()))
				}

				fn worst_case_asset_exchange() -> Result<(MultiAssets, MultiAssets), BenchmarkError> {
					// Rococo doesn't support asset exchanges
					Err(BenchmarkError::Skip)
				}

				fn universal_alias() -> Result<(MultiLocation, Junction), BenchmarkError> {
					// The XCM executor of Rococo doesn't have a configured `UniversalAliases`
					Err(BenchmarkError::Skip)
				}

				fn transact_origin_and_runtime_call() -> Result<(MultiLocation, RuntimeCall), BenchmarkError> {
					Ok((AssetHub::get(), frame_system::Call::remark_with_event { remark: vec![] }.into()))
				}

				fn subscribe_origin() -> Result<MultiLocation, BenchmarkError> {
					Ok(AssetHub::get())
				}

				fn claimable_asset() -> Result<(MultiLocation, MultiLocation, MultiAssets), BenchmarkError> {
					let origin = AssetHub::get();
					let assets: MultiAssets = (Concrete(TokenLocation::get()), 1_000 * UNITS).into();
					let ticket = MultiLocation { parents: 0, interior: Here };
					Ok((origin, ticket, assets))
				}

				fn unlockable_asset() -> Result<(MultiLocation, MultiLocation, MultiAsset), BenchmarkError> {
					// Rococo doesn't support asset locking
					Err(BenchmarkError::Skip)
				}

				fn export_message_origin_and_destination(
				) -> Result<(MultiLocation, NetworkId, InteriorMultiLocation), BenchmarkError> {
					// Rococo doesn't support exporting messages
					Err(BenchmarkError::Skip)
				}

				fn alias_origin() -> Result<(MultiLocation, MultiLocation), BenchmarkError> {
					// The XCM executor of Rococo doesn't have a configured `Aliasers`
					Err(BenchmarkError::Skip)
				}
			}

			let mut whitelist: Vec<TrackedStorageKey> = AllPalletsWithSystem::whitelisted_storage_keys();
			let treasury_key = frame_system::Account::<Runtime>::hashed_key_for(Treasury::account_id());
			whitelist.push(treasury_key.to_vec().into());

			let mut batches = Vec::<BenchmarkBatch>::new();
			let params = (&config, &whitelist);

			add_benchmarks!(params, batches);

			Ok(batches)
		}
	}

	impl sp_genesis_builder::GenesisBuilder<Block> for Runtime {
		fn create_default_config() -> Vec<u8> {
			create_default_config::<RuntimeGenesisConfig>()
		}

		fn build_config(config: Vec<u8>) -> sp_genesis_builder::Result {
			build_config::<RuntimeGenesisConfig>(config)
		}
	}
}

#[cfg(test)]
mod tests {
	use std::collections::HashSet;

	use super::*;
	use frame_support::traits::WhitelistedStorageKeys;
	use sp_core::hexdisplay::HexDisplay;

	#[test]
	fn check_whitelist() {
		let whitelist: HashSet<String> = AllPalletsWithSystem::whitelisted_storage_keys()
			.iter()
			.map(|e| HexDisplay::from(&e.key).to_string())
			.collect();

		// Block number
		assert!(
			whitelist.contains("26aa394eea5630e07c48ae0c9558cef702a5c1b19ab7a04f536c519aca4983ac")
		);
		// Total issuance
		assert!(
			whitelist.contains("c2261276cc9d1f8598ea4b6a74b15c2f57c875e4cff74148e4628f264b974c80")
		);
		// Execution phase
		assert!(
			whitelist.contains("26aa394eea5630e07c48ae0c9558cef7ff553b5a9862a516939d82b3d3d8661a")
		);
		// Event count
		assert!(
			whitelist.contains("26aa394eea5630e07c48ae0c9558cef70a98fdbe9ce6c55837576c60c7af3850")
		);
		// System events
		assert!(
			whitelist.contains("26aa394eea5630e07c48ae0c9558cef780d41e5e16056765bc8461851072c9d7")
		);
		// XcmPallet VersionDiscoveryQueue
		assert!(
			whitelist.contains("1405f2411d0af5a7ff397e7c9dc68d194a222ba0333561192e474c59ed8e30e1")
		);
		// XcmPallet SafeXcmVersion
		assert!(
			whitelist.contains("1405f2411d0af5a7ff397e7c9dc68d196323ae84c43568be0d1394d5d0d522c4")
		);
	}
}

#[cfg(test)]
mod encoding_tests {
	use super::*;

	#[test]
	fn nis_hold_reason_encoding_is_correct() {
		assert_eq!(RuntimeHoldReason::Nis(pallet_nis::HoldReason::NftReceipt).encode(), [38, 0]);
	}
}

#[cfg(all(test, feature = "try-runtime"))]
mod remote_tests {
	use super::*;
	use frame_try_runtime::{runtime_decl_for_try_runtime::TryRuntime, UpgradeCheckSelect};
	use remote_externalities::{
		Builder, Mode, OfflineConfig, OnlineConfig, SnapshotConfig, Transport,
	};
	use std::env::var;

	#[tokio::test]
	async fn run_migrations() {
		if var("RUN_MIGRATION_TESTS").is_err() {
			return
		}

		sp_tracing::try_init_simple();
		let transport: Transport =
			var("WS").unwrap_or("wss://rococo-rpc.polkadot.io:443".to_string()).into();
		let maybe_state_snapshot: Option<SnapshotConfig> = var("SNAP").map(|s| s.into()).ok();
		let mut ext = Builder::<Block>::default()
			.mode(if let Some(state_snapshot) = maybe_state_snapshot {
				Mode::OfflineOrElseOnline(
					OfflineConfig { state_snapshot: state_snapshot.clone() },
					OnlineConfig {
						transport,
						state_snapshot: Some(state_snapshot),
						..Default::default()
					},
				)
			} else {
				Mode::Online(OnlineConfig { transport, ..Default::default() })
			})
			.build()
			.await
			.unwrap();
		ext.execute_with(|| Runtime::on_runtime_upgrade(UpgradeCheckSelect::PreAndPost));
	}
}<|MERGE_RESOLUTION|>--- conflicted
+++ resolved
@@ -1589,7 +1589,7 @@
 		}
 	}
 
-	#[api_version(8)]
+	#[api_version(9)]
 	impl primitives::runtime_api::ParachainHost<Block, Hash, BlockNumber> for Runtime {
 		fn validators() -> Vec<ValidatorId> {
 			parachains_runtime_api_impl::validators::<Runtime>()
@@ -1733,16 +1733,13 @@
 			parachains_runtime_api_impl::async_backing_params::<Runtime>()
 		}
 
-<<<<<<< HEAD
+		fn disabled_validators() -> Vec<ValidatorIndex> {
+			parachains_staging_runtime_api_impl::disabled_validators::<Runtime>()
+		}
+
 		fn client_features() -> ClientFeatures {
 			parachains_staging_runtime_api_impl::client_features::<Runtime>()
 		}
-=======
-		fn disabled_validators() -> Vec<ValidatorIndex> {
-			parachains_staging_runtime_api_impl::disabled_validators::<Runtime>()
-		}
-
->>>>>>> 91c4360c
 	}
 
 	#[api_version(3)]
