--- conflicted
+++ resolved
@@ -79,15 +79,8 @@
 #[derive_impl(pallet_balances::config_preludes::TestDefaultConfig as pallet_balances::DefaultConfig)]
 impl pallet_balances::Config for Test {
 	type ReserveIdentifier = [u8; 8];
-<<<<<<< HEAD
-	type Balance = u64;
-	type DustRemoval = ();
-	type RuntimeEvent = RuntimeEvent;
+	type AccountStore = System;
 	type RuntimeTask = RuntimeTask;
-	type ExistentialDeposit = ExistentialDeposit;
-=======
->>>>>>> 3e980219
-	type AccountStore = System;
 }
 
 parameter_types! {
