[package]
name = "cumulus-test-client"
version = "0.1.0"
authors.workspace = true
edition.workspace = true
publish = false

[dependencies]
codec = { package = "parity-scale-codec", version = "3.0.0", default-features = false, features = [ "derive" ] }

# Substrate
sc-service = { path = "../../../substrate/client/service" }
sc-consensus = { path = "../../../substrate/client/consensus/common" }
sc-block-builder = { path = "../../../substrate/client/block-builder" }
sc-executor = { path = "../../../substrate/client/executor" }
sc-executor-common = { path = "../../../substrate/client/executor/common" }
substrate-test-client = { path = "../../../substrate/test-utils/client" }
sp-runtime = { path = "../../../substrate/primitives/runtime" }
sp-core = { path = "../../../substrate/primitives/core" }
sp-api = { path = "../../../substrate/primitives/api" }
sp-keyring = { path = "../../../substrate/primitives/keyring" }
sp-blockchain = { path = "../../../substrate/primitives/blockchain" }
sp-inherents = { path = "../../../substrate/primitives/inherents" }
sp-io = { path = "../../../substrate/primitives/io" }
sp-timestamp = { path = "../../../substrate/primitives/timestamp" }
frame-system = { path = "../../../substrate/frame/system" }
pallet-transaction-payment = { path = "../../../substrate/frame/transaction-payment" }
pallet-balances = { path = "../../../substrate/frame/balances" }

# Polkadot
polkadot-primitives = { path = "../../../polkadot/primitives" }
polkadot-parachain-primitives = { path = "../../../polkadot/parachain" }

# Cumulus
cumulus-test-runtime = { path = "../runtime" }
cumulus-test-service = { path = "../service" }
cumulus-test-relay-sproof-builder = { path = "../relay-sproof-builder" }
cumulus-primitives-core = { path = "../../primitives/core" }
<<<<<<< HEAD
cumulus-primitives-reclaim = { path = "../../primitives/pov-reclaim" }
=======
cumulus-primitives-pov-reclaim = { path = "../../primitives/pov-reclaim" }
>>>>>>> bb5ecb10
cumulus-primitives-parachain-inherent = { path = "../../primitives/parachain-inherent" }<|MERGE_RESOLUTION|>--- conflicted
+++ resolved
@@ -36,9 +36,5 @@
 cumulus-test-service = { path = "../service" }
 cumulus-test-relay-sproof-builder = { path = "../relay-sproof-builder" }
 cumulus-primitives-core = { path = "../../primitives/core" }
-<<<<<<< HEAD
-cumulus-primitives-reclaim = { path = "../../primitives/pov-reclaim" }
-=======
 cumulus-primitives-pov-reclaim = { path = "../../primitives/pov-reclaim" }
->>>>>>> bb5ecb10
 cumulus-primitives-parachain-inherent = { path = "../../primitives/parachain-inherent" }