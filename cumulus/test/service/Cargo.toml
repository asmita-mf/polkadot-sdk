--- conflicted
+++ resolved
@@ -17,11 +17,7 @@
 clap = { version = "4.4.18", features = ["derive"] }
 codec = { package = "parity-scale-codec", version = "3.0.0" }
 criterion = { version = "0.5.1", features = ["async_tokio"] }
-<<<<<<< HEAD
 jsonrpsee = { version = "0.21", features = ["server"] }
-=======
-jsonrpsee = { version = "0.20.3", features = ["server"] }
->>>>>>> a817d310
 rand = "0.8.5"
 serde = { version = "1.0.195", features = ["derive"] }
 serde_json = "1.0.111"
