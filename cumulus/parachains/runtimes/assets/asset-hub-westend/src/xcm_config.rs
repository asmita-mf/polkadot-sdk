// Copyright (C) Parity Technologies (UK) Ltd.
// SPDX-License-Identifier: Apache-2.0

// Licensed under the Apache License, Version 2.0 (the "License");
// you may not use this file except in compliance with the License.
// You may obtain a copy of the License at
//
// 	http://www.apache.org/licenses/LICENSE-2.0
//
// Unless required by applicable law or agreed to in writing, software
// distributed under the License is distributed on an "AS IS" BASIS,
// WITHOUT WARRANTIES OR CONDITIONS OF ANY KIND, either express or implied.
// See the License for the specific language governing permissions and
// limitations under the License.

use super::{
	AccountId, AllPalletsWithSystem, Assets, Authorship, Balance, Balances, BaseDeliveryFee,
	FeeAssetId, ParachainInfo, ParachainSystem, PolkadotXcm, PoolAssets, Runtime, RuntimeCall,
	RuntimeEvent, RuntimeOrigin, TransactionByteFee, TrustBackedAssetsInstance, WeightToFee,
	XcmpQueue,
};
use crate::ForeignAssets;
use assets_common::{
	local_and_foreign_assets::MatchesLocalAndForeignAssetsLocation,
	matching::{FromSiblingParachain, IsForeignConcreteAsset},
};
use frame_support::{
<<<<<<< HEAD
	parameter_types,
	traits::{ConstU32, Contains, Everything, Nothing, PalletInfoAccess},
=======
	match_types, parameter_types,
	traits::{ConstU32, Contains, Equals, Everything, Nothing, PalletInfoAccess},
>>>>>>> 37f3269c
};
use frame_system::EnsureRoot;
use pallet_xcm::XcmPassthrough;
use parachains_common::{
	impls::ToStakingPot,
	xcm_config::{
		AssetFeeAsExistentialDepositMultiplier, ConcreteAssetFromSystem,
		RelayOrOtherSystemParachains,
	},
	TREASURY_PALLET_ID,
};
use polkadot_parachain_primitives::primitives::Sibling;
use polkadot_runtime_common::xcm_sender::ExponentialPrice;
use sp_runtime::traits::{AccountIdConversion, ConvertInto};
use westend_runtime_constants::{system_parachain, TREASURY_PALLET_ID as ParentTreasuryPalletIndex};
use xcm::latest::prelude::*;
use xcm_builder::{
	AccountId32Aliases, AllowExplicitUnpaidExecutionFrom, AllowKnownQueryResponses,
	AllowSubscriptionsFrom, AllowTopLevelPaidExecutionFrom, CurrencyAdapter,
	DenyReserveTransferToRelayChain, DenyThenTry, DescribeFamily, DescribePalletTerminal,
	EnsureXcmOrigin, FungiblesAdapter, HashedDescription, IsConcrete, LocalMint, NoChecking,
	ParentAsSuperuser, ParentIsPreset, RelayChainAsNative, SiblingParachainAsNative,
	SiblingParachainConvertsVia, SignedAccountId32AsNative, SignedToAccountId32,
	SovereignSignedViaLocation, StartsWith, StartsWithExplicitGlobalConsensus, TakeWeightCredit,
	TrailingSetTopicAsId, UsingComponents, WeightInfoBounds, WithComputedOrigin, WithUniqueTopic,
	XcmFeesToAccount,
};
use xcm_executor::{traits::WithOriginFilter, XcmExecutor};

#[cfg(feature = "runtime-benchmarks")]
use {cumulus_primitives_core::ParaId, sp_core::Get};

parameter_types! {
	pub const WestendLocation: Location = Location::parent();
	pub const RelayNetwork: Option<NetworkId> = Some(NetworkId::Westend);
	pub RelayChainOrigin: RuntimeOrigin = cumulus_pallet_xcm::Origin::Relay.into();
	pub UniversalLocation: InteriorLocation =
		[GlobalConsensus(RelayNetwork::get().unwrap()), Parachain(ParachainInfo::parachain_id().into())].into();
	pub UniversalLocationNetworkId: NetworkId = UniversalLocation::get().global_consensus().unwrap();
	pub TrustBackedAssetsPalletLocation: Location =
		PalletInstance(<Assets as PalletInfoAccess>::index() as u8).into();
	pub ForeignAssetsPalletLocation: Location =
		PalletInstance(<ForeignAssets as PalletInfoAccess>::index() as u8).into();
	pub PoolAssetsPalletLocation: Location =
		PalletInstance(<PoolAssets as PalletInfoAccess>::index() as u8).into();
	pub CheckingAccount: AccountId = PolkadotXcm::check_account();
	pub TreasuryAccount: Option<AccountId> = Some(TREASURY_PALLET_ID.into_account_truncating());
	pub RelayTreasuryLocation: MultiLocation = (Parent, PalletInstance(westend_runtime_constants::TREASURY_PALLET_ID)).into();
}

/// Type for specifying how a `Location` can be converted into an `AccountId`. This is used
/// when determining ownership of accounts for asset transacting and when attempting to use XCM
/// `Transact` in order to determine the dispatch Origin.
pub type LocationToAccountId = (
	// The parent (Relay-chain) origin converts to the parent `AccountId`.
	ParentIsPreset<AccountId>,
	// Sibling parachain origins convert to AccountId via the `ParaId::into`.
	SiblingParachainConvertsVia<Sibling, AccountId>,
	// Straight up local `AccountId32` origins just alias directly to `AccountId`.
	AccountId32Aliases<RelayNetwork, AccountId>,
	// Foreign chain account alias into local accounts according to a hash of their standard
	// description.
	HashedDescription<AccountId, DescribeFamily<DescribePalletTerminal>>,
);

/// Means for transacting the native currency on this chain.
pub type CurrencyTransactor = CurrencyAdapter<
	// Use this currency:
	Balances,
	// Use this currency when it is a fungible asset matching the given location or name:
	IsConcrete<WestendLocation>,
	// Convert an XCM Location into a local account id:
	LocationToAccountId,
	// Our chain's account ID type (we can't get away without mentioning it explicitly):
	AccountId,
	// We don't track any teleports of `Balances`.
	(),
>;

/// `AssetId/Balance` converter for `TrustBackedAssets`
pub type TrustBackedAssetsConvertedConcreteId =
	assets_common::TrustBackedAssetsConvertedConcreteId<TrustBackedAssetsPalletLocation, Balance>;

/// Means for transacting assets besides the native currency on this chain.
pub type FungiblesTransactor = FungiblesAdapter<
	// Use this fungibles implementation:
	Assets,
	// Use this currency when it is a fungible asset matching the given location or name:
	TrustBackedAssetsConvertedConcreteId,
	// Convert an XCM Location into a local account id:
	LocationToAccountId,
	// Our chain's account ID type (we can't get away without mentioning it explicitly):
	AccountId,
	// We only want to allow teleports of known assets. We use non-zero issuance as an indication
	// that this asset is known.
	LocalMint<parachains_common::impls::NonZeroIssuance<AccountId, Assets>>,
	// The account to use for tracking teleports.
	CheckingAccount,
>;

/// `AssetId/Balance` converter for `TrustBackedAssets`
pub type ForeignAssetsConvertedConcreteId = assets_common::ForeignAssetsConvertedConcreteId<
	(
		// Ignore `TrustBackedAssets` explicitly
		StartsWith<TrustBackedAssetsPalletLocation>,
		// Ignore asset which starts explicitly with our `GlobalConsensus(NetworkId)`, means:
		// - foreign assets from our consensus should be: `Location {parents: 1, X*(Parachain(xyz),
		//   ..)}
		// - foreign assets outside our consensus with the same `GlobalConsensus(NetworkId)` wont
		//   be accepted here
		StartsWithExplicitGlobalConsensus<UniversalLocationNetworkId>,
	),
	Balance,
>;

/// Means for transacting foreign assets from different global consensus.
pub type ForeignFungiblesTransactor = FungiblesAdapter<
	// Use this fungibles implementation:
	ForeignAssets,
	// Use this currency when it is a fungible asset matching the given location or name:
	ForeignAssetsConvertedConcreteId,
	// Convert an XCM Location into a local account id:
	LocationToAccountId,
	// Our chain's account ID type (we can't get away without mentioning it explicitly):
	AccountId,
	// We dont need to check teleports here.
	NoChecking,
	// The account to use for tracking teleports.
	CheckingAccount,
>;

/// `AssetId`/`Balance` converter for `PoolAssets`.
pub type PoolAssetsConvertedConcreteId =
	assets_common::PoolAssetsConvertedConcreteId<PoolAssetsPalletLocation, Balance>;

/// Means for transacting asset conversion pool assets on this chain.
pub type PoolFungiblesTransactor = FungiblesAdapter<
	// Use this fungibles implementation:
	PoolAssets,
	// Use this currency when it is a fungible asset matching the given location or name:
	PoolAssetsConvertedConcreteId,
	// Convert an XCM Location into a local account id:
	LocationToAccountId,
	// Our chain's account ID type (we can't get away without mentioning it explicitly):
	AccountId,
	// We only want to allow teleports of known assets. We use non-zero issuance as an indication
	// that this asset is known.
	LocalMint<parachains_common::impls::NonZeroIssuance<AccountId, PoolAssets>>,
	// The account to use for tracking teleports.
	CheckingAccount,
>;

/// Means for transacting assets on this chain.
pub type AssetTransactors =
	(CurrencyTransactor, FungiblesTransactor, ForeignFungiblesTransactor, PoolFungiblesTransactor);

/// Simple `Location` matcher for Local and Foreign asset `Location`.
pub struct LocalAndForeignAssetsLocationMatcher;
impl MatchesLocalAndForeignAssetsLocation for LocalAndForeignAssetsLocationMatcher {
	fn is_local(location: &Location) -> bool {
		use assets_common::fungible_conversion::MatchesLocation;
		TrustBackedAssetsConvertedConcreteId::contains(location)
	}

	fn is_foreign(location: &Location) -> bool {
		use assets_common::fungible_conversion::MatchesLocation;
		ForeignAssetsConvertedConcreteId::contains(location)
	}
}
impl Contains<Location> for LocalAndForeignAssetsLocationMatcher {
	fn contains(location: &Location) -> bool {
		Self::is_local(location) || Self::is_foreign(location)
	}
}

/// This is the type we use to convert an (incoming) XCM origin into a local `Origin` instance,
/// ready for dispatching a transaction with Xcm's `Transact`. There is an `OriginKind` which can
/// biases the kind of local `Origin` it will become.
pub type XcmOriginToTransactDispatchOrigin = (
	// Sovereign account converter; this attempts to derive an `AccountId` from the origin location
	// using `LocationToAccountId` and then turn that into the usual `Signed` origin. Useful for
	// foreign chains who want to have a local sovereign account on this chain which they control.
	SovereignSignedViaLocation<LocationToAccountId, RuntimeOrigin>,
	// Native converter for Relay-chain (Parent) location; will convert to a `Relay` origin when
	// recognised.
	RelayChainAsNative<RelayChainOrigin, RuntimeOrigin>,
	// Native converter for sibling Parachains; will convert to a `SiblingPara` origin when
	// recognised.
	SiblingParachainAsNative<cumulus_pallet_xcm::Origin, RuntimeOrigin>,
	// Superuser converter for the Relay-chain (Parent) location. This will allow it to issue a
	// transaction from the Root origin.
	ParentAsSuperuser<RuntimeOrigin>,
	// Native signed account converter; this just converts an `AccountId32` origin into a normal
	// `RuntimeOrigin::Signed` origin of the same 32-byte value.
	SignedAccountId32AsNative<RelayNetwork, RuntimeOrigin>,
	// Xcm origins can be represented natively under the Xcm pallet's Xcm origin.
	XcmPassthrough<RuntimeOrigin>,
);

parameter_types! {
	pub const MaxInstructions: u32 = 100;
	pub const MaxAssetsIntoHolding: u32 = 64;
	pub XcmAssetFeesReceiver: Option<AccountId> = Authorship::author();
}

<<<<<<< HEAD
pub struct ParentOrParentsPlurality;
impl Contains<Location> for ParentOrParentsPlurality {
	fn contains(location: &Location) -> bool {
		matches!(location.unpack(), (1, []) | (1, [Plurality { .. }]))
	}
}

pub struct ParentTreasuryPallet;
impl Contains<Location> for ParentTreasuryPallet {
	fn contains(location: &Location) -> bool {
		matches!(location.unpack(), (1, [PalletInstance(index)]) if *index == ParentTreasuryPalletIndex)
	}
=======
match_types! {
	pub type ParentOrParentsPlurality: impl Contains<MultiLocation> = {
		MultiLocation { parents: 1, interior: Here } |
		MultiLocation { parents: 1, interior: X1(Plurality { .. }) }
	};
>>>>>>> 37f3269c
}

/// A call filter for the XCM Transact instruction. This is a temporary measure until we properly
/// account for proof size weights.
///
/// Calls that are allowed through this filter must:
/// 1. Have a fixed weight;
/// 2. Cannot lead to another call being made;
/// 3. Have a defined proof size weight, e.g. no unbounded vecs in call parameters.
pub struct SafeCallFilter;
impl Contains<RuntimeCall> for SafeCallFilter {
	fn contains(call: &RuntimeCall) -> bool {
		#[cfg(feature = "runtime-benchmarks")]
		{
			if matches!(call, RuntimeCall::System(frame_system::Call::remark_with_event { .. })) {
				return true
			}
		}

		matches!(
			call,
			RuntimeCall::PolkadotXcm(pallet_xcm::Call::force_xcm_version { .. }) |
				RuntimeCall::System(
					frame_system::Call::set_heap_pages { .. } |
						frame_system::Call::set_code { .. } |
						frame_system::Call::set_code_without_checks { .. } |
						frame_system::Call::kill_prefix { .. },
				) | RuntimeCall::ParachainSystem(..) |
				RuntimeCall::Timestamp(..) |
				RuntimeCall::Balances(..) |
				RuntimeCall::CollatorSelection(
					pallet_collator_selection::Call::set_desired_candidates { .. } |
						pallet_collator_selection::Call::set_candidacy_bond { .. } |
						pallet_collator_selection::Call::register_as_candidate { .. } |
						pallet_collator_selection::Call::leave_intent { .. } |
						pallet_collator_selection::Call::set_invulnerables { .. } |
						pallet_collator_selection::Call::add_invulnerable { .. } |
						pallet_collator_selection::Call::remove_invulnerable { .. },
				) | RuntimeCall::Session(pallet_session::Call::purge_keys { .. }) |
				RuntimeCall::XcmpQueue(..) |
				RuntimeCall::DmpQueue(..) |
				RuntimeCall::Assets(
					pallet_assets::Call::create { .. } |
						pallet_assets::Call::force_create { .. } |
						pallet_assets::Call::start_destroy { .. } |
						pallet_assets::Call::destroy_accounts { .. } |
						pallet_assets::Call::destroy_approvals { .. } |
						pallet_assets::Call::finish_destroy { .. } |
						pallet_assets::Call::block { .. } |
						pallet_assets::Call::mint { .. } |
						pallet_assets::Call::burn { .. } |
						pallet_assets::Call::transfer { .. } |
						pallet_assets::Call::transfer_keep_alive { .. } |
						pallet_assets::Call::force_transfer { .. } |
						pallet_assets::Call::freeze { .. } |
						pallet_assets::Call::thaw { .. } |
						pallet_assets::Call::freeze_asset { .. } |
						pallet_assets::Call::thaw_asset { .. } |
						pallet_assets::Call::transfer_ownership { .. } |
						pallet_assets::Call::set_team { .. } |
						pallet_assets::Call::set_metadata { .. } |
						pallet_assets::Call::clear_metadata { .. } |
						pallet_assets::Call::force_set_metadata { .. } |
						pallet_assets::Call::force_clear_metadata { .. } |
						pallet_assets::Call::force_asset_status { .. } |
						pallet_assets::Call::approve_transfer { .. } |
						pallet_assets::Call::cancel_approval { .. } |
						pallet_assets::Call::force_cancel_approval { .. } |
						pallet_assets::Call::transfer_approved { .. } |
						pallet_assets::Call::touch { .. } |
						pallet_assets::Call::touch_other { .. } |
						pallet_assets::Call::refund { .. } |
						pallet_assets::Call::refund_other { .. },
				) | RuntimeCall::ForeignAssets(
				pallet_assets::Call::create { .. } |
					pallet_assets::Call::force_create { .. } |
					pallet_assets::Call::start_destroy { .. } |
					pallet_assets::Call::destroy_accounts { .. } |
					pallet_assets::Call::destroy_approvals { .. } |
					pallet_assets::Call::finish_destroy { .. } |
					pallet_assets::Call::block { .. } |
					pallet_assets::Call::mint { .. } |
					pallet_assets::Call::burn { .. } |
					pallet_assets::Call::transfer { .. } |
					pallet_assets::Call::transfer_keep_alive { .. } |
					pallet_assets::Call::force_transfer { .. } |
					pallet_assets::Call::freeze { .. } |
					pallet_assets::Call::thaw { .. } |
					pallet_assets::Call::freeze_asset { .. } |
					pallet_assets::Call::thaw_asset { .. } |
					pallet_assets::Call::transfer_ownership { .. } |
					pallet_assets::Call::set_team { .. } |
					pallet_assets::Call::set_metadata { .. } |
					pallet_assets::Call::clear_metadata { .. } |
					pallet_assets::Call::force_set_metadata { .. } |
					pallet_assets::Call::force_clear_metadata { .. } |
					pallet_assets::Call::force_asset_status { .. } |
					pallet_assets::Call::approve_transfer { .. } |
					pallet_assets::Call::cancel_approval { .. } |
					pallet_assets::Call::force_cancel_approval { .. } |
					pallet_assets::Call::transfer_approved { .. } |
					pallet_assets::Call::touch { .. } |
					pallet_assets::Call::touch_other { .. } |
					pallet_assets::Call::refund { .. } |
					pallet_assets::Call::refund_other { .. },
			) | RuntimeCall::PoolAssets(
				pallet_assets::Call::create { .. } |
					pallet_assets::Call::force_create { .. } |
					pallet_assets::Call::start_destroy { .. } |
					pallet_assets::Call::destroy_accounts { .. } |
					pallet_assets::Call::destroy_approvals { .. } |
					pallet_assets::Call::finish_destroy { .. } |
					pallet_assets::Call::block { .. } |
					pallet_assets::Call::mint { .. } |
					pallet_assets::Call::burn { .. } |
					pallet_assets::Call::transfer { .. } |
					pallet_assets::Call::transfer_keep_alive { .. } |
					pallet_assets::Call::force_transfer { .. } |
					pallet_assets::Call::freeze { .. } |
					pallet_assets::Call::thaw { .. } |
					pallet_assets::Call::freeze_asset { .. } |
					pallet_assets::Call::thaw_asset { .. } |
					pallet_assets::Call::transfer_ownership { .. } |
					pallet_assets::Call::set_team { .. } |
					pallet_assets::Call::set_metadata { .. } |
					pallet_assets::Call::clear_metadata { .. } |
					pallet_assets::Call::force_set_metadata { .. } |
					pallet_assets::Call::force_clear_metadata { .. } |
					pallet_assets::Call::force_asset_status { .. } |
					pallet_assets::Call::approve_transfer { .. } |
					pallet_assets::Call::cancel_approval { .. } |
					pallet_assets::Call::force_cancel_approval { .. } |
					pallet_assets::Call::transfer_approved { .. } |
					pallet_assets::Call::touch { .. } |
					pallet_assets::Call::touch_other { .. } |
					pallet_assets::Call::refund { .. } |
					pallet_assets::Call::refund_other { .. },
			) | RuntimeCall::AssetConversion(
				pallet_asset_conversion::Call::create_pool { .. } |
					pallet_asset_conversion::Call::add_liquidity { .. } |
					pallet_asset_conversion::Call::remove_liquidity { .. } |
					pallet_asset_conversion::Call::swap_tokens_for_exact_tokens { .. } |
					pallet_asset_conversion::Call::swap_exact_tokens_for_tokens { .. },
			) | RuntimeCall::NftFractionalization(
				pallet_nft_fractionalization::Call::fractionalize { .. } |
					pallet_nft_fractionalization::Call::unify { .. },
			) | RuntimeCall::Nfts(
				pallet_nfts::Call::create { .. } |
					pallet_nfts::Call::force_create { .. } |
					pallet_nfts::Call::destroy { .. } |
					pallet_nfts::Call::mint { .. } |
					pallet_nfts::Call::force_mint { .. } |
					pallet_nfts::Call::burn { .. } |
					pallet_nfts::Call::transfer { .. } |
					pallet_nfts::Call::lock_item_transfer { .. } |
					pallet_nfts::Call::unlock_item_transfer { .. } |
					pallet_nfts::Call::lock_collection { .. } |
					pallet_nfts::Call::transfer_ownership { .. } |
					pallet_nfts::Call::set_team { .. } |
					pallet_nfts::Call::force_collection_owner { .. } |
					pallet_nfts::Call::force_collection_config { .. } |
					pallet_nfts::Call::approve_transfer { .. } |
					pallet_nfts::Call::cancel_approval { .. } |
					pallet_nfts::Call::clear_all_transfer_approvals { .. } |
					pallet_nfts::Call::lock_item_properties { .. } |
					pallet_nfts::Call::set_attribute { .. } |
					pallet_nfts::Call::force_set_attribute { .. } |
					pallet_nfts::Call::clear_attribute { .. } |
					pallet_nfts::Call::approve_item_attributes { .. } |
					pallet_nfts::Call::cancel_item_attributes_approval { .. } |
					pallet_nfts::Call::set_metadata { .. } |
					pallet_nfts::Call::clear_metadata { .. } |
					pallet_nfts::Call::set_collection_metadata { .. } |
					pallet_nfts::Call::clear_collection_metadata { .. } |
					pallet_nfts::Call::set_accept_ownership { .. } |
					pallet_nfts::Call::set_collection_max_supply { .. } |
					pallet_nfts::Call::update_mint_settings { .. } |
					pallet_nfts::Call::set_price { .. } |
					pallet_nfts::Call::buy_item { .. } |
					pallet_nfts::Call::pay_tips { .. } |
					pallet_nfts::Call::create_swap { .. } |
					pallet_nfts::Call::cancel_swap { .. } |
					pallet_nfts::Call::claim_swap { .. },
			) | RuntimeCall::Uniques(
				pallet_uniques::Call::create { .. } |
					pallet_uniques::Call::force_create { .. } |
					pallet_uniques::Call::destroy { .. } |
					pallet_uniques::Call::mint { .. } |
					pallet_uniques::Call::burn { .. } |
					pallet_uniques::Call::transfer { .. } |
					pallet_uniques::Call::freeze { .. } |
					pallet_uniques::Call::thaw { .. } |
					pallet_uniques::Call::freeze_collection { .. } |
					pallet_uniques::Call::thaw_collection { .. } |
					pallet_uniques::Call::transfer_ownership { .. } |
					pallet_uniques::Call::set_team { .. } |
					pallet_uniques::Call::approve_transfer { .. } |
					pallet_uniques::Call::cancel_approval { .. } |
					pallet_uniques::Call::force_item_status { .. } |
					pallet_uniques::Call::set_attribute { .. } |
					pallet_uniques::Call::clear_attribute { .. } |
					pallet_uniques::Call::set_metadata { .. } |
					pallet_uniques::Call::clear_metadata { .. } |
					pallet_uniques::Call::set_collection_metadata { .. } |
					pallet_uniques::Call::clear_collection_metadata { .. } |
					pallet_uniques::Call::set_accept_ownership { .. } |
					pallet_uniques::Call::set_collection_max_supply { .. } |
					pallet_uniques::Call::set_price { .. } |
					pallet_uniques::Call::buy_item { .. },
			)
		)
	}
}

pub type Barrier = TrailingSetTopicAsId<
	DenyThenTry<
		DenyReserveTransferToRelayChain,
		(
			TakeWeightCredit,
			// Expected responses are OK.
			AllowKnownQueryResponses<PolkadotXcm>,
			// Allow XCMs with some computed origins to pass through.
			WithComputedOrigin<
				(
					// If the message is one that immediately attempts to pay for execution, then
					// allow it.
					AllowTopLevelPaidExecutionFrom<Everything>,
<<<<<<< HEAD
					// Parent, its pluralities (i.e. governance bodies) and treasury pallet get
					// free execution.
					AllowExplicitUnpaidExecutionFrom<(ParentOrParentsPlurality, ParentTreasuryPallet)>,
=======
					// Parent, its pluralities (i.e. governance bodies), relay treasury pallet and
					// BridgeHub get free execution.
					AllowExplicitUnpaidExecutionFrom<(
						ParentOrParentsPlurality,
						Equals<RelayTreasuryLocation>,
					)>,
>>>>>>> 37f3269c
					// Subscriptions for version tracking are OK.
					AllowSubscriptionsFrom<Everything>,
				),
				UniversalLocation,
				ConstU32<8>,
			>,
		),
	>,
>;

// TODO: This calls into the Assets pallet's default `BalanceToAssetBalance` implementation, which
// uses the ratio of minimum balances and requires asset sufficiency. This means that purchasing
// weight within XCM programs will still use the old way, and paying fees via asset conversion will
// only be possible when transacting locally. We should add an impl of this trait that does asset
// conversion.
pub type AssetFeeAsExistentialDepositMultiplierFeeCharger = AssetFeeAsExistentialDepositMultiplier<
	Runtime,
	WeightToFee,
	pallet_assets::BalanceToAssetBalance<Balances, Runtime, ConvertInto, TrustBackedAssetsInstance>,
	TrustBackedAssetsInstance,
>;

<<<<<<< HEAD
pub struct SystemParachains;
impl Contains<Location> for SystemParachains {
	fn contains(location: &Location) -> bool {
		use system_parachain::{ASSET_HUB_ID, COLLECTIVES_ID, BRIDGE_HUB_ID};

		matches!(
			location.unpack(),
			(1, [Parachain(ASSET_HUB_ID)]) |
				(1, [Parachain(COLLECTIVES_ID)]) |
				(1, [Parachain(BRIDGE_HUB_ID)])
		)
	}
=======
match_types! {
	pub type SystemParachains: impl Contains<MultiLocation> = {
		MultiLocation {
			parents: 1,
			interior: X1(Parachain(
				system_parachain::ASSET_HUB_ID |
				system_parachain::COLLECTIVES_ID |
				system_parachain::BRIDGE_HUB_ID
			)),
		}
	};
>>>>>>> 37f3269c
}

/// Locations that will not be charged fees in the executor,
/// either execution or delivery.
/// We only waive fees for system functions, which these locations represent.
<<<<<<< HEAD
pub type WaivedLocations = (RelayOrOtherSystemParachains<SystemParachains, Runtime>, ParentTreasuryPallet);
=======
pub type WaivedLocations =
	(RelayOrOtherSystemParachains<SystemParachains, Runtime>, Equals<RelayTreasuryLocation>);
>>>>>>> 37f3269c

/// Cases where a remote origin is accepted as trusted Teleporter for a given asset:
///
/// - WND with the parent Relay Chain and sibling system parachains; and
/// - Sibling parachains' assets from where they originate (as `ForeignCreators`).
pub type TrustedTeleporters = (
	ConcreteAssetFromSystem<WestendLocation>,
	IsForeignConcreteAsset<FromSiblingParachain<parachain_info::Pallet<Runtime>>>,
);

pub struct XcmConfig;
impl xcm_executor::Config for XcmConfig {
	type RuntimeCall = RuntimeCall;
	type XcmSender = XcmRouter;
	type AssetTransactor = AssetTransactors;
	type OriginConverter = XcmOriginToTransactDispatchOrigin;
	// Asset Hub Westend does not recognize a reserve location for any asset. This does not prevent
	// Asset Hub acting _as_ a reserve location for WND and assets created under `pallet-assets`.
	// For WND, users must use teleport where allowed (e.g. with the Relay Chain).
	type IsReserve = ();
	type IsTeleporter = TrustedTeleporters;
	type UniversalLocation = UniversalLocation;
	type Barrier = Barrier;
	type Weigher = WeightInfoBounds<
		crate::weights::xcm::AssetHubWestendXcmWeight<RuntimeCall>,
		RuntimeCall,
		MaxInstructions,
	>;
	type Trader = (
		UsingComponents<WeightToFee, WestendLocation, AccountId, Balances, ToStakingPot<Runtime>>,
		// This trader allows to pay with `is_sufficient=true` "Trust Backed" assets from dedicated
		// `pallet_assets` instance - `Assets`.
		cumulus_primitives_utility::TakeFirstAssetTrader<
			AccountId,
			AssetFeeAsExistentialDepositMultiplierFeeCharger,
			TrustBackedAssetsConvertedConcreteId,
			Assets,
			cumulus_primitives_utility::XcmFeesTo32ByteAccount<
				FungiblesTransactor,
				AccountId,
				XcmAssetFeesReceiver,
			>,
		>,
	);
	type ResponseHandler = PolkadotXcm;
	type AssetTrap = PolkadotXcm;
	type AssetClaims = PolkadotXcm;
	type SubscriptionService = PolkadotXcm;
	type PalletInstancesInfo = AllPalletsWithSystem;
	type MaxAssetsIntoHolding = MaxAssetsIntoHolding;
	type AssetLocker = ();
	type AssetExchanger = ();
	type FeeManager = XcmFeesToAccount<Self, WaivedLocations, AccountId, TreasuryAccount>;
	type MessageExporter = ();
	type UniversalAliases = Nothing;
	type CallDispatcher = WithOriginFilter<SafeCallFilter>;
	type SafeCallFilter = SafeCallFilter;
	type Aliasers = Nothing;
}

/// Local origins on this chain are allowed to dispatch XCM sends/executions.
pub type LocalOriginToLocation = SignedToAccountId32<RuntimeOrigin, AccountId, RelayNetwork>;

pub type PriceForParentDelivery =
	ExponentialPrice<FeeAssetId, BaseDeliveryFee, TransactionByteFee, ParachainSystem>;

/// The means for routing XCM messages which are not for local execution into the right message
/// queues.
pub type XcmRouter = WithUniqueTopic<(
	// Two routers - use UMP to communicate with the relay chain:
	cumulus_primitives_utility::ParentAsUmp<ParachainSystem, PolkadotXcm, PriceForParentDelivery>,
	// ..and XCMP to communicate with the sibling chains.
	XcmpQueue,
)>;

#[cfg(feature = "runtime-benchmarks")]
parameter_types! {
	pub ReachableDest: Option<Location> = Some(Parent.into());
}

impl pallet_xcm::Config for Runtime {
	type RuntimeEvent = RuntimeEvent;
	type SendXcmOrigin = EnsureXcmOrigin<RuntimeOrigin, LocalOriginToLocation>;
	type XcmRouter = XcmRouter;
	type ExecuteXcmOrigin = EnsureXcmOrigin<RuntimeOrigin, LocalOriginToLocation>;
	type XcmExecuteFilter = Everything;
	type XcmExecutor = XcmExecutor<XcmConfig>;
	type XcmTeleportFilter = Everything;
	type XcmReserveTransferFilter = Everything;
	type Weigher = WeightInfoBounds<
		crate::weights::xcm::AssetHubWestendXcmWeight<RuntimeCall>,
		RuntimeCall,
		MaxInstructions,
	>;
	type UniversalLocation = UniversalLocation;
	type RuntimeOrigin = RuntimeOrigin;
	type RuntimeCall = RuntimeCall;
	const VERSION_DISCOVERY_QUEUE_SIZE: u32 = 100;
	type AdvertisedXcmVersion = pallet_xcm::CurrentXcmVersion;
	type Currency = Balances;
	type CurrencyMatcher = ();
	type TrustedLockers = ();
	type SovereignAccountOf = LocationToAccountId;
	type MaxLockers = ConstU32<8>;
	type WeightInfo = crate::weights::pallet_xcm::WeightInfo<Runtime>;
	#[cfg(feature = "runtime-benchmarks")]
	type ReachableDest = ReachableDest;
	type AdminOrigin = EnsureRoot<AccountId>;
	type MaxRemoteLockConsumers = ConstU32<0>;
	type RemoteLockConsumerIdentifier = ();
}

impl cumulus_pallet_xcm::Config for Runtime {
	type RuntimeEvent = RuntimeEvent;
	type XcmExecutor = XcmExecutor<XcmConfig>;
}

pub type ForeignCreatorsSovereignAccountOf = (
	SiblingParachainConvertsVia<Sibling, AccountId>,
	AccountId32Aliases<RelayNetwork, AccountId>,
	ParentIsPreset<AccountId>,
);

/// Simple conversion of `u32` into an `AssetId` for use in benchmarking.
pub struct XcmBenchmarkHelper;
#[cfg(feature = "runtime-benchmarks")]
impl pallet_assets::BenchmarkHelper<Location> for XcmBenchmarkHelper {
	fn create_asset_id_parameter(id: u32) -> Location {
		Location { parents: 1, interior: [Parachain(id)].into() }
	}
}

#[cfg(feature = "runtime-benchmarks")]
pub struct BenchmarkLocationConverter<SelfParaId> {
	_phantom: sp_std::marker::PhantomData<SelfParaId>,
}

#[cfg(feature = "runtime-benchmarks")]
impl<SelfParaId> pallet_asset_conversion::BenchmarkHelper<Location, sp_std::boxed::Box<Location>>
	for BenchmarkLocationConverter<SelfParaId>
where
	SelfParaId: Get<ParaId>,
{
	fn asset_id(asset_id: u32) -> Location {
		Location {
			parents: 1,
			interior: [
				Parachain(SelfParaId::get().into()),
				PalletInstance(<Assets as PalletInfoAccess>::index() as u8),
				GeneralIndex(asset_id.into()),
			]
			.into(),
		}
	}

	fn multiasset_id(asset_id: u32) -> sp_std::boxed::Box<Location> {
		sp_std::boxed::Box::new(Self::asset_id(asset_id))
	}
}<|MERGE_RESOLUTION|>--- conflicted
+++ resolved
@@ -25,13 +25,8 @@
 	matching::{FromSiblingParachain, IsForeignConcreteAsset},
 };
 use frame_support::{
-<<<<<<< HEAD
 	parameter_types,
-	traits::{ConstU32, Contains, Everything, Nothing, PalletInfoAccess},
-=======
-	match_types, parameter_types,
 	traits::{ConstU32, Contains, Equals, Everything, Nothing, PalletInfoAccess},
->>>>>>> 37f3269c
 };
 use frame_system::EnsureRoot;
 use pallet_xcm::XcmPassthrough;
@@ -237,26 +232,11 @@
 	pub XcmAssetFeesReceiver: Option<AccountId> = Authorship::author();
 }
 
-<<<<<<< HEAD
 pub struct ParentOrParentsPlurality;
 impl Contains<Location> for ParentOrParentsPlurality {
 	fn contains(location: &Location) -> bool {
 		matches!(location.unpack(), (1, []) | (1, [Plurality { .. }]))
 	}
-}
-
-pub struct ParentTreasuryPallet;
-impl Contains<Location> for ParentTreasuryPallet {
-	fn contains(location: &Location) -> bool {
-		matches!(location.unpack(), (1, [PalletInstance(index)]) if *index == ParentTreasuryPalletIndex)
-	}
-=======
-match_types! {
-	pub type ParentOrParentsPlurality: impl Contains<MultiLocation> = {
-		MultiLocation { parents: 1, interior: Here } |
-		MultiLocation { parents: 1, interior: X1(Plurality { .. }) }
-	};
->>>>>>> 37f3269c
 }
 
 /// A call filter for the XCM Transact instruction. This is a temporary measure until we properly
@@ -484,18 +464,12 @@
 					// If the message is one that immediately attempts to pay for execution, then
 					// allow it.
 					AllowTopLevelPaidExecutionFrom<Everything>,
-<<<<<<< HEAD
-					// Parent, its pluralities (i.e. governance bodies) and treasury pallet get
-					// free execution.
-					AllowExplicitUnpaidExecutionFrom<(ParentOrParentsPlurality, ParentTreasuryPallet)>,
-=======
 					// Parent, its pluralities (i.e. governance bodies), relay treasury pallet and
 					// BridgeHub get free execution.
 					AllowExplicitUnpaidExecutionFrom<(
 						ParentOrParentsPlurality,
 						Equals<RelayTreasuryLocation>,
 					)>,
->>>>>>> 37f3269c
 					// Subscriptions for version tracking are OK.
 					AllowSubscriptionsFrom<Everything>,
 				),
@@ -518,7 +492,6 @@
 	TrustBackedAssetsInstance,
 >;
 
-<<<<<<< HEAD
 pub struct SystemParachains;
 impl Contains<Location> for SystemParachains {
 	fn contains(location: &Location) -> bool {
@@ -526,35 +499,16 @@
 
 		matches!(
 			location.unpack(),
-			(1, [Parachain(ASSET_HUB_ID)]) |
-				(1, [Parachain(COLLECTIVES_ID)]) |
-				(1, [Parachain(BRIDGE_HUB_ID)])
+			(1, [Parachain(ASSET_HUB_ID | COLLECTIVES_ID | BRIDGE_HUB_ID)])
 		)
 	}
-=======
-match_types! {
-	pub type SystemParachains: impl Contains<MultiLocation> = {
-		MultiLocation {
-			parents: 1,
-			interior: X1(Parachain(
-				system_parachain::ASSET_HUB_ID |
-				system_parachain::COLLECTIVES_ID |
-				system_parachain::BRIDGE_HUB_ID
-			)),
-		}
-	};
->>>>>>> 37f3269c
 }
 
 /// Locations that will not be charged fees in the executor,
 /// either execution or delivery.
 /// We only waive fees for system functions, which these locations represent.
-<<<<<<< HEAD
-pub type WaivedLocations = (RelayOrOtherSystemParachains<SystemParachains, Runtime>, ParentTreasuryPallet);
-=======
 pub type WaivedLocations =
 	(RelayOrOtherSystemParachains<SystemParachains, Runtime>, Equals<RelayTreasuryLocation>);
->>>>>>> 37f3269c
 
 /// Cases where a remote origin is accepted as trusted Teleporter for a given asset:
 ///
