--- conflicted
+++ resolved
@@ -681,83 +681,6 @@
 	Ok(BasicQueue::new(verifier, Box::new(block_import), None, &spawner, registry))
 }
 
-<<<<<<< HEAD
-/// Start an aura powered parachain node. Some system chains use this.
-pub async fn start_generic_aura_node<Net: NetworkBackend<Block, Hash>>(
-	parachain_config: Configuration,
-	polkadot_config: Configuration,
-	collator_options: CollatorOptions,
-	para_id: ParaId,
-	hwbench: Option<sc_sysinfo::HwBench>,
-) -> sc_service::error::Result<(TaskManager, Arc<ParachainClient<FakeRuntimeApi>>)> {
-	start_node_impl::<FakeRuntimeApi, _, _, _, Net>(
-		parachain_config,
-		polkadot_config,
-		collator_options,
-		CollatorSybilResistance::Resistant, // Aura
-		para_id,
-		build_parachain_rpc_extensions::<FakeRuntimeApi>,
-		build_relay_to_aura_import_queue::<_, AuraId>,
-		|client,
-		 block_import,
-		 prometheus_registry,
-		 telemetry,
-		 task_manager,
-		 relay_chain_interface,
-		 transaction_pool,
-		 keystore,
-		 relay_chain_slot_duration,
-		 para_id,
-		 collator_key,
-		 overseer_handle,
-		 announce_block,
-		 _backend| {
-			let proposer_factory = sc_basic_authorship::ProposerFactory::with_proof_recording(
-				task_manager.spawn_handle(),
-				client.clone(),
-				transaction_pool,
-				prometheus_registry,
-				telemetry.clone(),
-			);
-			let proposer = Proposer::new(proposer_factory);
-
-			let collator_service = CollatorService::new(
-				client.clone(),
-				Arc::new(task_manager.spawn_handle()),
-				announce_block,
-				client.clone(),
-			);
-
-			let params = BasicAuraParams {
-				create_inherent_data_providers: move |_, ()| async move { Ok(()) },
-				block_import,
-				para_client: client,
-				relay_client: relay_chain_interface,
-				keystore,
-				collator_key,
-				para_id,
-				overseer_handle,
-				relay_chain_slot_duration,
-				proposer,
-				collator_service,
-				// Very limited proposal time.
-				authoring_duration: Duration::from_millis(500),
-				collation_request_receiver: None,
-			};
-
-			let fut =
-				basic_aura::run::<Block, <AuraId as AppCrypto>::Pair, _, _, _, _, _, _>(params);
-			task_manager.spawn_essential_handle().spawn("aura", None, fut);
-
-			Ok(())
-		},
-		hwbench,
-	)
-	.await
-}
-
-=======
->>>>>>> 39b1f50f
 /// Uses the lookahead collator to support async backing.
 ///
 /// Start an aura powered parachain node. Some system chains use this.
@@ -785,143 +708,6 @@
 /// Start a shell node which should later transition into an Aura powered parachain node. Asset Hub
 /// uses this because at genesis, Asset Hub was on the `shell` runtime which didn't have Aura and
 /// needs to sync and upgrade before it can run `AuraApi` functions.
-<<<<<<< HEAD
-pub async fn start_asset_hub_node<RuntimeApi, AuraId: AppCrypto + Send + Codec + Sync, Net>(
-	parachain_config: Configuration,
-	polkadot_config: Configuration,
-	collator_options: CollatorOptions,
-	para_id: ParaId,
-	hwbench: Option<sc_sysinfo::HwBench>,
-) -> sc_service::error::Result<(TaskManager, Arc<ParachainClient<RuntimeApi>>)>
-where
-	RuntimeApi: ConstructRuntimeApi<Block, ParachainClient<RuntimeApi>> + Send + Sync + 'static,
-	RuntimeApi::RuntimeApi: sp_transaction_pool::runtime_api::TaggedTransactionQueue<Block>
-		+ sp_api::Metadata<Block>
-		+ sp_session::SessionKeys<Block>
-		+ sp_api::ApiExt<Block>
-		+ sp_offchain::OffchainWorkerApi<Block>
-		+ sp_block_builder::BlockBuilder<Block>
-		+ cumulus_primitives_core::CollectCollationInfo<Block>
-		+ sp_consensus_aura::AuraApi<Block, <<AuraId as AppCrypto>::Pair as Pair>::Public>
-		+ pallet_transaction_payment_rpc::TransactionPaymentRuntimeApi<Block, Balance>
-		+ frame_rpc_system::AccountNonceApi<Block, AccountId, Nonce>,
-	<<AuraId as AppCrypto>::Pair as Pair>::Signature:
-		TryFrom<Vec<u8>> + std::hash::Hash + sp_runtime::traits::Member + Codec,
-	Net: NetworkBackend<Block, Hash>,
-{
-	start_node_impl::<RuntimeApi, _, _, _, Net>(
-		parachain_config,
-		polkadot_config,
-		collator_options,
-		CollatorSybilResistance::Resistant, // Aura
-		para_id,
-		build_parachain_rpc_extensions::<RuntimeApi>,
-		build_relay_to_aura_import_queue::<_, AuraId>,
-		|client,
-		 block_import,
-		 prometheus_registry,
-		 telemetry,
-		 task_manager,
-		 relay_chain_interface,
-		 transaction_pool,
-		 keystore,
-		 relay_chain_slot_duration,
-		 para_id,
-		 collator_key,
-		 overseer_handle,
-		 announce_block,
-		 _backend| {
-			let relay_chain_interface2 = relay_chain_interface.clone();
-
-			let collator_service = CollatorService::new(
-				client.clone(),
-				Arc::new(task_manager.spawn_handle()),
-				announce_block,
-				client.clone(),
-			);
-
-			let spawner = task_manager.spawn_handle();
-
-			let proposer_factory = sc_basic_authorship::ProposerFactory::with_proof_recording(
-				spawner,
-				client.clone(),
-				transaction_pool,
-				prometheus_registry,
-				telemetry.clone(),
-			);
-
-			let collation_future = Box::pin(async move {
-				// Start collating with the `shell` runtime while waiting for an upgrade to an Aura
-				// compatible runtime.
-				let mut request_stream = cumulus_client_collator::relay_chain_driven::init(
-					collator_key.clone(),
-					para_id,
-					overseer_handle.clone(),
-				)
-				.await;
-				while let Some(request) = request_stream.next().await {
-					let pvd = request.persisted_validation_data().clone();
-					let last_head_hash =
-						match <Block as BlockT>::Header::decode(&mut &pvd.parent_head.0[..]) {
-							Ok(header) => header.hash(),
-							Err(e) => {
-								log::error!("Could not decode the head data: {e}");
-								request.complete(None);
-								continue
-							},
-						};
-
-					// Check if we have upgraded to an Aura compatible runtime and transition if
-					// necessary.
-					if client
-						.runtime_api()
-						.has_api::<dyn AuraApi<Block, AuraId>>(last_head_hash)
-						.unwrap_or(false)
-					{
-						// Respond to this request before transitioning to Aura.
-						request.complete(None);
-						break
-					}
-				}
-
-				let proposer = Proposer::new(proposer_factory);
-
-				let params = BasicAuraParams {
-					create_inherent_data_providers: move |_, ()| async move { Ok(()) },
-					block_import,
-					para_client: client,
-					relay_client: relay_chain_interface2,
-					keystore,
-					collator_key,
-					para_id,
-					overseer_handle,
-					relay_chain_slot_duration,
-					proposer,
-					collator_service,
-					// Very limited proposal time.
-					authoring_duration: Duration::from_millis(500),
-					collation_request_receiver: Some(request_stream),
-				};
-
-				basic_aura::run::<Block, <AuraId as AppCrypto>::Pair, _, _, _, _, _, _>(params)
-					.await
-			});
-
-			let spawner = task_manager.spawn_essential_handle();
-			spawner.spawn_essential("cumulus-asset-hub-collator", None, collation_future);
-
-			Ok(())
-		},
-		hwbench,
-	)
-	.await
-}
-
-/// Start a shell node which should later transition into an Aura powered parachain node. Asset Hub
-/// uses this because at genesis, Asset Hub was on the `shell` runtime which didn't have Aura and
-/// needs to sync and upgrade before it can run `AuraApi` functions.
-=======
->>>>>>> 39b1f50f
 ///
 /// Uses the lookahead collator to support async backing.
 #[sc_tracing::logging::prefix_logs_with("Parachain")]
