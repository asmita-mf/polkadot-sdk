[package]
name = "minimal-node"
version = "4.0.0-dev"
description = "A fresh FRAME-based Substrate node, ready for hacking."
authors = ["Substrate DevHub <https://github.com/substrate-developer-hub>"]
homepage = "https://substrate.io/"
edition = "2021"
license = "MIT-0"
publish = false
repository = "https://github.com/substrate-developer-hub/substrate-node-template/"
build = "build.rs"

[lints]
workspace = true

[package.metadata.docs.rs]
targets = ["x86_64-unknown-linux-gnu"]

[[bin]]
name = "minimal-node"

[dependencies]
clap = { version = "4.4.18", features = ["derive"] }
futures = { version = "0.3.21", features = ["thread-pool"] }
futures-timer = "3.0.1"
<<<<<<< HEAD
jsonrpsee = { version = "0.21", features = ["server"] }
serde_json = "1.0.108"
=======
jsonrpsee = { version = "0.20.3", features = ["server"] }
serde_json = "1.0.111"
>>>>>>> a817d310

sc-cli = { path = "../../../client/cli" }
sc-executor = { path = "../../../client/executor" }
sc-network = { path = "../../../client/network" }
sc-service = { path = "../../../client/service" }
sc-telemetry = { path = "../../../client/telemetry" }
sc-transaction-pool = { path = "../../../client/transaction-pool" }
sc-transaction-pool-api = { path = "../../../client/transaction-pool/api" }
sc-consensus = { path = "../../../client/consensus/common" }
sc-consensus-manual-seal = { path = "../../../client/consensus/manual-seal" }
sc-rpc-api = { path = "../../../client/rpc-api" }
sc-basic-authorship = { path = "../../../client/basic-authorship" }
sc-offchain = { path = "../../../client/offchain" }
sc-client-api = { path = "../../../client/api" }

sp-timestamp = { path = "../../../primitives/timestamp" }
sp-keyring = { path = "../../../primitives/keyring" }
sp-api = { path = "../../../primitives/api" }
sp-blockchain = { path = "../../../primitives/blockchain" }
sp-block-builder = { path = "../../../primitives/block-builder" }
sp-io = { path = "../../../primitives/io" }
sp-runtime = { path = "../../../primitives/runtime" }

substrate-frame-rpc-system = { path = "../../../utils/frame/rpc/system" }

frame = { path = "../../../frame", features = ["experimental", "runtime"] }
runtime = { package = "minimal-runtime", path = "../runtime" }

[build-dependencies]
substrate-build-script-utils = { version = "3.0.0", path = "../../../utils/build-script-utils" }

[features]
default = []<|MERGE_RESOLUTION|>--- conflicted
+++ resolved
@@ -23,13 +23,8 @@
 clap = { version = "4.4.18", features = ["derive"] }
 futures = { version = "0.3.21", features = ["thread-pool"] }
 futures-timer = "3.0.1"
-<<<<<<< HEAD
 jsonrpsee = { version = "0.21", features = ["server"] }
-serde_json = "1.0.108"
-=======
-jsonrpsee = { version = "0.20.3", features = ["server"] }
 serde_json = "1.0.111"
->>>>>>> a817d310
 
 sc-cli = { path = "../../../client/cli" }
 sc-executor = { path = "../../../client/executor" }
