--- conflicted
+++ resolved
@@ -47,15 +47,9 @@
 			GetSalary, PayFromAccount,
 		},
 		AsEnsureOriginWithArg, ConstBool, ConstU128, ConstU16, ConstU32, Contains, Currency,
-<<<<<<< HEAD
 		EitherOfDiverse, EnsureOrigin, EnsureOriginWithArg, EqualPrivilegeOnly, Imbalance,
 		InsideBoth, InstanceFilter, KeyOwnerProofSystem, LinearStoragePrice, LockIdentifier,
-		Nothing, OnUnbalanced, WithdrawReasons,
-=======
-		EitherOfDiverse, EnsureOriginWithArg, EqualPrivilegeOnly, Imbalance, InsideBoth,
-		InstanceFilter, KeyOwnerProofSystem, LinearStoragePrice, LockIdentifier, Nothing,
-		OnUnbalanced, VariantCountOf, WithdrawReasons,
->>>>>>> 7a2592e8
+		Nothing, OnUnbalanced, VariantCountOf, WithdrawReasons,
 	},
 	weights::{
 		constants::{
@@ -2548,14 +2542,10 @@
 	pub type PalletExampleMbms = pallet_example_mbm::Pallet<Runtime>;
 
 	#[runtime::pallet_index(79)]
-<<<<<<< HEAD
 	pub type AssetConversionMigration = pallet_asset_conversion_ops;
 
 	#[runtime::pallet_index(80)]
 	pub type AssetRewards = pallet_asset_rewards;
-=======
-	pub type AssetConversionMigration = pallet_asset_conversion_ops::Pallet<Runtime>;
->>>>>>> 7a2592e8
 }
 
 /// The address format for describing accounts.
