--- conflicted
+++ resolved
@@ -41,13 +41,8 @@
 clap = { features = ["derive"], optional = true, workspace = true }
 codec = { workspace = true, default-features = true }
 serde = { features = ["derive"], workspace = true, default-features = true }
-<<<<<<< HEAD
-jsonrpsee = { version = "0.23.1", features = ["server"] }
-futures = "0.3.30"
-=======
 jsonrpsee = { features = ["server"], workspace = true }
 futures = { workspace = true }
->>>>>>> 7a2592e8
 log = { workspace = true, default-features = true }
 rand = { workspace = true, default-features = true }
 serde_json = { workspace = true, default-features = true }
