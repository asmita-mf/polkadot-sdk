[package]
name = "node-template"
version = "4.0.0-dev"
description = "A fresh FRAME-based Substrate node, ready for hacking."
authors = ["Substrate DevHub <https://github.com/substrate-developer-hub>"]
homepage = "https://substrate.io/"
edition.workspace = true
license = "MIT-0"
publish = false
repository = "https://github.com/substrate-developer-hub/substrate-node-template/"
build = "build.rs"

[lints]
workspace = true

[package.metadata.docs.rs]
targets = ["x86_64-unknown-linux-gnu"]

[[bin]]
name = "node-template"

[dependencies]
clap = { version = "4.4.18", features = ["derive"] }
futures = { version = "0.3.21", features = ["thread-pool"] }
serde_json = "1.0.111"

sc-cli = { path = "../../../client/cli" }
sp-core = { path = "../../../primitives/core" }
sc-executor = { path = "../../../client/executor" }
sc-network = { path = "../../../client/network" }
sc-service = { path = "../../../client/service" }
sc-telemetry = { path = "../../../client/telemetry" }
sc-transaction-pool = { path = "../../../client/transaction-pool" }
sc-transaction-pool-api = { path = "../../../client/transaction-pool/api" }
sc-offchain = { path = "../../../client/offchain" }
sc-consensus-aura = { path = "../../../client/consensus/aura" }
sp-consensus-aura = { path = "../../../primitives/consensus/aura" }
sc-consensus = { path = "../../../client/consensus/common" }
sc-consensus-grandpa = { path = "../../../client/consensus/grandpa" }
sp-consensus-grandpa = { path = "../../../primitives/consensus/grandpa" }
sc-client-api = { path = "../../../client/api" }
sp-runtime = { path = "../../../primitives/runtime" }
sp-io = { path = "../../../primitives/io" }
sp-timestamp = { path = "../../../primitives/timestamp" }
sp-inherents = { path = "../../../primitives/inherents" }
sp-keyring = { path = "../../../primitives/keyring" }
frame-system = { path = "../../../frame/system" }
pallet-transaction-payment = { path = "../../../frame/transaction-payment", default-features = false }

# These dependencies are used for the node template's RPCs
<<<<<<< HEAD
jsonrpsee = { version = "0.21", features = ["server"] }
=======
jsonrpsee = { version = "0.20.3", features = ["server"] }
>>>>>>> a817d310
sp-api = { path = "../../../primitives/api" }
sc-rpc-api = { path = "../../../client/rpc-api" }
sp-blockchain = { path = "../../../primitives/blockchain" }
sp-block-builder = { path = "../../../primitives/block-builder" }
sc-basic-authorship = { path = "../../../client/basic-authorship" }
substrate-frame-rpc-system = { path = "../../../utils/frame/rpc/system" }
pallet-transaction-payment-rpc = { path = "../../../frame/transaction-payment/rpc" }

# These dependencies are used for runtime benchmarking
frame-benchmarking = { path = "../../../frame/benchmarking" }
frame-benchmarking-cli = { path = "../../../utils/frame/benchmarking-cli" }

# Local Dependencies
node-template-runtime = { path = "../runtime" }

# CLI-specific dependencies
try-runtime-cli = { path = "../../../utils/frame/try-runtime/cli", optional = true }

[build-dependencies]
substrate-build-script-utils = { path = "../../../utils/build-script-utils" }

[features]
default = []
# Dependencies that are only required if runtime benchmarking should be build.
runtime-benchmarks = [
	"frame-benchmarking-cli/runtime-benchmarks",
	"frame-benchmarking/runtime-benchmarks",
	"frame-system/runtime-benchmarks",
	"node-template-runtime/runtime-benchmarks",
	"sc-service/runtime-benchmarks",
	"sp-runtime/runtime-benchmarks",
]
# Enable features that allow the runtime to be tried and debugged. Name might be subject to change
# in the near future.
try-runtime = [
	"frame-system/try-runtime",
	"node-template-runtime/try-runtime",
	"pallet-transaction-payment/try-runtime",
	"sp-runtime/try-runtime",
	"try-runtime-cli/try-runtime",
]<|MERGE_RESOLUTION|>--- conflicted
+++ resolved
@@ -48,11 +48,7 @@
 pallet-transaction-payment = { path = "../../../frame/transaction-payment", default-features = false }
 
 # These dependencies are used for the node template's RPCs
-<<<<<<< HEAD
 jsonrpsee = { version = "0.21", features = ["server"] }
-=======
-jsonrpsee = { version = "0.20.3", features = ["server"] }
->>>>>>> a817d310
 sp-api = { path = "../../../primitives/api" }
 sc-rpc-api = { path = "../../../client/rpc-api" }
 sp-blockchain = { path = "../../../primitives/blockchain" }
