--- conflicted
+++ resolved
@@ -1107,31 +1107,6 @@
 	let (wasm, code_hash) = compile_module::<Test>("dummy").unwrap();
 	ExtBuilder::default().build().execute_with(|| {
 		let _ = <Test as Config>::Currency::set_balance(&ALICE, 1_000_000);
-<<<<<<< HEAD
-
-		Contracts::bare_upload_code(ALICE, wasm, None, Determinism::Enforced).unwrap();
-
-		Contracts::bare_instantiate(
-			ALICE,
-			1_000,
-			GAS_LIMIT,
-			None,
-			Code::Existing(code_hash),
-			vec![],
-			vec![],
-			DebugInfo::Skip,
-			CollectEvents::Skip,
-		)
-		.result
-		.unwrap()
-		.account_id;
-	});
-
-	assert_eq!(
-		crate::wasm::tracker::LOADED_MODULE.with(|stack| stack.borrow().clone()),
-		vec![LoadingMode::Checked, LoadingMode::Unchecked]
-	);
-=======
 		Contracts::bare_upload_code(ALICE, wasm, None, Determinism::Enforced).unwrap();
 		builder::bare_instantiate(Code::Existing(code_hash)).build_and_unwrap_result();
 	});
@@ -1139,7 +1114,6 @@
 	// It should have recorded 1 `Checked` for the upload and 1 `Unchecked` for the instantiate.
 	let record = crate::wasm::tracker::LOADED_MODULE.with(|stack| stack.borrow().clone());
 	assert_eq!(record, vec![LoadingMode::Checked, LoadingMode::Unchecked]);
->>>>>>> 1da8d12d
 }
 
 #[test]
