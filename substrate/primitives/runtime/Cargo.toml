[package]
name = "sp-runtime"
version = "31.0.1"
authors.workspace = true
edition.workspace = true
license = "Apache-2.0"
homepage.workspace = true
repository.workspace = true
description = "Runtime Modules shared primitive types."
documentation = "https://docs.rs/sp-runtime"
readme = "README.md"

[lints]
workspace = true

[package.metadata.docs.rs]
targets = ["x86_64-unknown-linux-gnu"]

[dependencies]
codec = { features = ["derive", "max-encoded-len"], workspace = true }
either = { workspace = true }
hash256-std-hasher = { workspace = true }
impl-trait-for-tuples = { workspace = true }
log = { workspace = true }
num-traits = { workspace = true }
paste = { workspace = true, default-features = true }
rand = { optional = true, workspace = true, default-features = true }
scale-info = { features = ["derive"], workspace = true }
serde = { features = ["alloc", "derive"], optional = true, workspace = true }
<<<<<<< HEAD
sp-application-crypto = { path = "../application-crypto", default-features = false }
sp-arithmetic = { path = "../arithmetic", default-features = false }
sp-core = { path = "../core", default-features = false }
sp-io = { path = "../io", default-features = false }
sp-std = { path = "../std", default-features = false }
sp-trie = { path = "../trie", default-features = false }
sp-weights = { path = "../weights", default-features = false }
docify = "0.2.8"
=======
sp-application-crypto = { workspace = true }
sp-arithmetic = { workspace = true }
sp-core = { workspace = true }
sp-io = { workspace = true }
sp-std = { workspace = true }
sp-weights = { workspace = true }
docify = { workspace = true }
tracing = { workspace = true, features = ["log"], default-features = false }
>>>>>>> 90c91b1e

simple-mermaid = { version = "0.1.1", optional = true }

[dev-dependencies]
rand = { workspace = true, default-features = true }
serde_json = { workspace = true, default-features = true }
zstd = { workspace = true }
sp-api = { workspace = true, default-features = true }
sp-state-machine = { workspace = true, default-features = true }
sp-tracing = { workspace = true, default-features = true }
substrate-test-runtime-client = { workspace = true }

[features]
runtime-benchmarks = []
try-runtime = []
default = ["std"]
std = [
	"codec/std",
	"either/use_std",
	"hash256-std-hasher/std",
	"log/std",
	"num-traits/std",
	"rand",
	"scale-info/std",
	"serde/std",
	"simple-mermaid",
	"sp-api/std",
	"sp-application-crypto/std",
	"sp-arithmetic/std",
	"sp-core/std",
	"sp-io/std",
	"sp-state-machine/std",
	"sp-std/std",
	"sp-tracing/std",
	"sp-trie/std",
	"sp-weights/std",
	"tracing/std",
]

# Serde support without relying on std features.
serde = [
	"dep:serde",
	"scale-info/serde",
	"sp-application-crypto/serde",
	"sp-arithmetic/serde",
	"sp-core/serde",
	"sp-weights/serde",
]<|MERGE_RESOLUTION|>--- conflicted
+++ resolved
@@ -27,16 +27,6 @@
 rand = { optional = true, workspace = true, default-features = true }
 scale-info = { features = ["derive"], workspace = true }
 serde = { features = ["alloc", "derive"], optional = true, workspace = true }
-<<<<<<< HEAD
-sp-application-crypto = { path = "../application-crypto", default-features = false }
-sp-arithmetic = { path = "../arithmetic", default-features = false }
-sp-core = { path = "../core", default-features = false }
-sp-io = { path = "../io", default-features = false }
-sp-std = { path = "../std", default-features = false }
-sp-trie = { path = "../trie", default-features = false }
-sp-weights = { path = "../weights", default-features = false }
-docify = "0.2.8"
-=======
 sp-application-crypto = { workspace = true }
 sp-arithmetic = { workspace = true }
 sp-core = { workspace = true }
@@ -45,7 +35,6 @@
 sp-weights = { workspace = true }
 docify = { workspace = true }
 tracing = { workspace = true, features = ["log"], default-features = false }
->>>>>>> 90c91b1e
 
 simple-mermaid = { version = "0.1.1", optional = true }
 
